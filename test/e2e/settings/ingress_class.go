/*
Copyright 2019 The Kubernetes Authors.

Licensed under the Apache License, Version 2.0 (the "License");
you may not use this file except in compliance with the License.
You may obtain a copy of the License at

    http://www.apache.org/licenses/LICENSE-2.0

Unless required by applicable law or agreed to in writing, software
distributed under the License is distributed on an "AS IS" BASIS,
WITHOUT WARRANTIES OR CONDITIONS OF ANY KIND, either express or implied.
See the License for the specific language governing permissions and
limitations under the License.
*/

package settings

import (
	"context"
	"net/http"
	"strings"
	"sync"

	"github.com/onsi/ginkgo"
	"github.com/stretchr/testify/assert"
	appsv1 "k8s.io/api/apps/v1"
<<<<<<< HEAD
	networking "k8s.io/api/networking/v1"
	rbacv1 "k8s.io/api/rbac/v1"
=======
	networkingv1 "k8s.io/api/networking/v1"
>>>>>>> 19df0a3c
	apierrors "k8s.io/apimachinery/pkg/api/errors"
	metav1 "k8s.io/apimachinery/pkg/apis/meta/v1"

	"k8s.io/ingress-nginx/internal/ingress/controller/ingressclass"
	"k8s.io/ingress-nginx/test/e2e/framework"
)

var _ = framework.IngressNginxDescribe("[Flag] ingress-class", func() {
	f := framework.NewDefaultFramework("ingress-class")

	var doOnce sync.Once

	otherIngressClassName := "test-new-ingress-class"
	otherController := "k8s.io/other-class"

	ginkgo.BeforeEach(func() {
		f.NewEchoDeploymentWithReplicas(1)

		doOnce.Do(func() {
<<<<<<< HEAD
			f.KubeClientSet.RbacV1().ClusterRoles().Create(context.TODO(), &rbacv1.ClusterRole{
				ObjectMeta: metav1.ObjectMeta{Name: "ingress-nginx-class"},
				Rules: []rbacv1.PolicyRule{{
					APIGroups: []string{"networking.k8s.io"},
					Resources: []string{"ingressclasses"},
					Verbs:     []string{"get", "list", "watch"},
				}},
			}, metav1.CreateOptions{})

			f.KubeClientSet.RbacV1().ClusterRoleBindings().Create(context.TODO(), &rbacv1.ClusterRoleBinding{
				ObjectMeta: metav1.ObjectMeta{
					Name: "ingress-nginx-class",
				},
				RoleRef: rbacv1.RoleRef{
					APIGroup: "rbac.authorization.k8s.io",
					Kind:     "ClusterRole",
					Name:     "ingress-nginx-class",
				},
			}, metav1.CreateOptions{})

			_, err := f.KubeClientSet.NetworkingV1().IngressClasses().
				Create(context.TODO(), &networking.IngressClass{
=======
			_, err := f.KubeClientSet.NetworkingV1().IngressClasses().
				Create(context.TODO(), &networkingv1.IngressClass{
>>>>>>> 19df0a3c
					ObjectMeta: metav1.ObjectMeta{
						Name: otherIngressClassName,
					},
					Spec: networkingv1.IngressClassSpec{
						Controller: otherController,
					},
				}, metav1.CreateOptions{})

			if !apierrors.IsAlreadyExists(err) {
				assert.Nil(ginkgo.GinkgoT(), err, "creating IngressClass")
			}
		})
	})

	ginkgo.Context("With default ingress class config", func() {
		ginkgo.It("should ignore Ingress with a different class annotation", func() {
			invalidHost := "foo"
			annotations := map[string]string{
				ingressclass.IngressKey: "testclass",
			}
			ing := framework.NewSingleIngress(invalidHost, "/", invalidHost, f.Namespace, framework.EchoService, 80, annotations)
			// We should drop the ingressClassName here as we just want to rely on the annotation in this test
			ing.Spec.IngressClassName = nil
			f.EnsureIngress(ing)

			validHost := "bar"
			annotationClass := map[string]string{
				ingressclass.IngressKey: ingressclass.DefaultAnnotationValue,
			}
			ing = framework.NewSingleIngress(validHost, "/", validHost, f.Namespace, framework.EchoService, 80, annotationClass)
			ing.Spec.IngressClassName = nil
			f.EnsureIngress(ing)

			f.WaitForNginxConfiguration(func(cfg string) bool {
				return !strings.Contains(cfg, "server_name foo") &&
					strings.Contains(cfg, "server_name bar")
			})

			f.HTTPTestClient().
				GET("/").
				WithHeader("Host", invalidHost).
				Expect().
				Status(http.StatusNotFound)

			f.HTTPTestClient().
				GET("/").
				WithHeader("Host", validHost).
				Expect().
				Status(http.StatusOK)
		})

		ginkgo.It("should ignore Ingress with different controller class", func() {
			invalidHost := "foo-1"
			ing := framework.NewSingleIngress(invalidHost, "/", invalidHost, f.Namespace, framework.EchoService, 80, nil)
			ing.Spec.IngressClassName = &otherIngressClassName
			f.EnsureIngress(ing)

			validHost := "bar-1"
			ing = framework.NewSingleIngress(validHost, "/", validHost, f.Namespace, framework.EchoService, 80, nil)
			f.EnsureIngress(ing)

			f.WaitForNginxConfiguration(func(cfg string) bool {
				return !strings.Contains(cfg, "server_name foo-1") &&
					strings.Contains(cfg, "server_name bar-1")
			})

			f.HTTPTestClient().
				GET("/").
				WithHeader("Host", invalidHost).
				Expect().
				Status(http.StatusNotFound)

			f.HTTPTestClient().
				GET("/").
				WithHeader("Host", validHost).
				Expect().
				Status(http.StatusOK)
		})

		ginkgo.It("should accept both Ingresses with default IngressClassName and IngressClass annotation", func() {
			validHostAnnotation := "foo-ok"
			annotationClass := map[string]string{
				ingressclass.IngressKey: ingressclass.DefaultAnnotationValue,
			}
			ing := framework.NewSingleIngress(validHostAnnotation, "/", validHostAnnotation, f.Namespace, framework.EchoService, 80, annotationClass)
			// We need to drop the Class here as we just want the annotation
			ing.Spec.IngressClassName = nil
			f.EnsureIngress(ing)

			validHostClass := "bar-ok"
			ing = framework.NewSingleIngress(validHostClass, "/", validHostClass, f.Namespace, framework.EchoService, 80, nil)
			f.EnsureIngress(ing)

			f.WaitForNginxConfiguration(func(cfg string) bool {
				return strings.Contains(cfg, "server_name foo-ok") &&
					strings.Contains(cfg, "server_name bar-ok")
			})

			f.HTTPTestClient().
				GET("/").
				WithHeader("Host", validHostAnnotation).
				Expect().
				Status(http.StatusOK)

			f.HTTPTestClient().
				GET("/").
				WithHeader("Host", validHostClass).
				Expect().
				Status(http.StatusOK)
		})

		ginkgo.It("should ignore Ingress without IngressClass configuration", func() {
			invalidHost := "foo-invalid"
			ing := framework.NewSingleIngress(invalidHost, "/", invalidHost, f.Namespace, framework.EchoService, 80, nil)
			ing.Spec.IngressClassName = nil
			f.EnsureIngress(ing)

			validHostClass := "bar-valid"
			ing = framework.NewSingleIngress(validHostClass, "/", validHostClass, f.Namespace, framework.EchoService, 80, nil)
			f.EnsureIngress(ing)

			f.WaitForNginxConfiguration(func(cfg string) bool {
				return !strings.Contains(cfg, "server_name foo-invalid") &&
					strings.Contains(cfg, "server_name bar-valid")
			})

			f.HTTPTestClient().
				GET("/").
				WithHeader("Host", invalidHost).
				Expect().
				Status(http.StatusNotFound)

			f.HTTPTestClient().
				GET("/").
				WithHeader("Host", validHostClass).
				Expect().
				Status(http.StatusOK)
		})

		ginkgo.It("should delete Ingress when class is removed", func() {
			hostAnnotation := "foo-annotation"

			annotations := map[string]string{
				ingressclass.IngressKey: ingressclass.DefaultAnnotationValue,
			}
			ing := framework.NewSingleIngress(hostAnnotation, "/", hostAnnotation, f.Namespace, framework.EchoService, 80, annotations)
			ing.Spec.IngressClassName = nil
			f.EnsureIngress(ing)

			hostClass := "foo-class"
			ing = framework.NewSingleIngress(hostClass, "/", hostClass, f.Namespace, framework.EchoService, 80, nil)
			f.EnsureIngress(ing)

			f.WaitForNginxConfiguration(func(cfg string) bool {
				return strings.Contains(cfg, "server_name foo-annotation") &&
					strings.Contains(cfg, "server_name foo-class")
			})

			f.HTTPTestClient().
				GET("/").
				WithHeader("Host", hostAnnotation).
				Expect().
				Status(http.StatusOK)

<<<<<<< HEAD
			ing, err := f.KubeClientSet.NetworkingV1().Ingresses(f.Namespace).Get(context.TODO(), host, metav1.GetOptions{})
			assert.Nil(ginkgo.GinkgoT(), err)

			delete(ing.Annotations, class.IngressKey)
			_, err = f.KubeClientSet.NetworkingV1().Ingresses(ing.Namespace).Update(context.TODO(), ing, metav1.UpdateOptions{})
=======
			f.HTTPTestClient().
				GET("/").
				WithHeader("Host", hostClass).
				Expect().
				Status(http.StatusOK)

			ing, err := f.KubeClientSet.NetworkingV1().Ingresses(f.Namespace).Get(context.TODO(), hostAnnotation, metav1.GetOptions{})
			assert.Nil(ginkgo.GinkgoT(), err)

			delete(ing.Annotations, ingressclass.IngressKey)
			_, err = f.KubeClientSet.NetworkingV1().Ingresses(ing.Namespace).Update(context.TODO(), ing, metav1.UpdateOptions{})
			assert.Nil(ginkgo.GinkgoT(), err)

			ingWithClass, err := f.KubeClientSet.NetworkingV1().Ingresses(f.Namespace).Get(context.TODO(), hostClass, metav1.GetOptions{})
			assert.Nil(ginkgo.GinkgoT(), err)

			ingWithClass.Spec.IngressClassName = nil
			_, err = f.KubeClientSet.NetworkingV1().Ingresses(ingWithClass.Namespace).Update(context.TODO(), ingWithClass, metav1.UpdateOptions{})
>>>>>>> 19df0a3c
			assert.Nil(ginkgo.GinkgoT(), err)

			framework.Sleep()

			f.WaitForNginxConfiguration(func(cfg string) bool {
				return !strings.Contains(cfg, "server_name foo-annotation") &&
					!strings.Contains(cfg, "server_name foo-class")
			})

			f.HTTPTestClient().
				GET("/").
				WithHeader("Host", hostAnnotation).
				Expect().
				Status(http.StatusNotFound)

			f.HTTPTestClient().
				GET("/").
				WithHeader("Host", hostClass).
				Expect().
				Status(http.StatusNotFound)
		})

<<<<<<< HEAD
	ginkgo.It("check scenarios for IngressClass and ingress.class annotation", func() {
=======
		ginkgo.It("should serve Ingress when class is added", func() {
			hostNoAnnotation := "foo-no-annotation"

			ing := framework.NewSingleIngress(hostNoAnnotation, "/", hostNoAnnotation, f.Namespace, framework.EchoService, 80, nil)
			ing.Spec.IngressClassName = nil
			f.EnsureIngress(ing)

			hostNoClass := "foo-no-class"
			ing = framework.NewSingleIngress(hostNoClass, "/", hostNoClass, f.Namespace, framework.EchoService, 80, nil)
			ing.Spec.IngressClassName = nil
			f.EnsureIngress(ing)

			f.WaitForNginxConfiguration(func(cfg string) bool {
				return !strings.Contains(cfg, "server_name foo-no-nnotation") &&
					!strings.Contains(cfg, "server_name foo-no-class")
			})

			f.HTTPTestClient().
				GET("/").
				WithHeader("Host", hostNoAnnotation).
				Expect().
				Status(http.StatusNotFound)

			f.HTTPTestClient().
				GET("/").
				WithHeader("Host", hostNoClass).
				Expect().
				Status(http.StatusNotFound)

			ing, err := f.KubeClientSet.NetworkingV1().Ingresses(f.Namespace).Get(context.TODO(), hostNoAnnotation, metav1.GetOptions{})
			assert.Nil(ginkgo.GinkgoT(), err)

			annotation := map[string]string{
				ingressclass.IngressKey: ingressclass.DefaultAnnotationValue,
			}
			ing.Annotations = annotation
			_, err = f.KubeClientSet.NetworkingV1().Ingresses(ing.Namespace).Update(context.TODO(), ing, metav1.UpdateOptions{})
			assert.Nil(ginkgo.GinkgoT(), err)

			ingWithClass, err := f.KubeClientSet.NetworkingV1().Ingresses(f.Namespace).Get(context.TODO(), hostNoClass, metav1.GetOptions{})
			assert.Nil(ginkgo.GinkgoT(), err)

			ingWithClass.Spec.IngressClassName = framework.GetIngressClassName(f.Namespace)
			_, err = f.KubeClientSet.NetworkingV1().Ingresses(ingWithClass.Namespace).Update(context.TODO(), ingWithClass, metav1.UpdateOptions{})
			assert.Nil(ginkgo.GinkgoT(), err)

			framework.Sleep()

			f.WaitForNginxConfiguration(func(cfg string) bool {
				return strings.Contains(cfg, "server_name foo-no-annotation") &&
					strings.Contains(cfg, "server_name foo-no-class")
			})

			f.HTTPTestClient().
				GET("/").
				WithHeader("Host", hostNoAnnotation).
				Expect().
				Status(http.StatusOK)

			f.HTTPTestClient().
				GET("/").
				WithHeader("Host", hostNoClass).
				Expect().
				Status(http.StatusOK)
		})

		ginkgo.It("should serve Ingress when class is updated between annotation and ingressClassName", func() {
			hostAnnotation2class := "foo-annotation2class"
			annotationClass := map[string]string{
				ingressclass.IngressKey: ingressclass.DefaultAnnotationValue,
			}
			ing := framework.NewSingleIngress(hostAnnotation2class, "/", hostAnnotation2class, f.Namespace, framework.EchoService, 80, annotationClass)
			ing.Spec.IngressClassName = nil
			f.EnsureIngress(ing)

			hostClass2Annotation := "foo-class2annotation"
			ing = framework.NewSingleIngress(hostClass2Annotation, "/", hostClass2Annotation, f.Namespace, framework.EchoService, 80, nil)
			f.EnsureIngress(ing)

			f.WaitForNginxConfiguration(func(cfg string) bool {
				return strings.Contains(cfg, "server_name foo-annotation2class") &&
					strings.Contains(cfg, "server_name foo-class2annotation")
			})

			f.HTTPTestClient().
				GET("/").
				WithHeader("Host", hostAnnotation2class).
				Expect().
				Status(http.StatusOK)

			f.HTTPTestClient().
				GET("/").
				WithHeader("Host", hostClass2Annotation).
				Expect().
				Status(http.StatusOK)

			ingAnnotation2Class, err := f.KubeClientSet.NetworkingV1().Ingresses(f.Namespace).Get(context.TODO(), hostAnnotation2class, metav1.GetOptions{})
			assert.Nil(ginkgo.GinkgoT(), err)

			delete(ingAnnotation2Class.Annotations, ingressclass.IngressKey)
			ingAnnotation2Class.Spec.IngressClassName = framework.GetIngressClassName(ingAnnotation2Class.Namespace)
			_, err = f.KubeClientSet.NetworkingV1().Ingresses(ingAnnotation2Class.Namespace).Update(context.TODO(), ingAnnotation2Class, metav1.UpdateOptions{})
			assert.Nil(ginkgo.GinkgoT(), err)

			ingClass2Annotation, err := f.KubeClientSet.NetworkingV1().Ingresses(f.Namespace).Get(context.TODO(), hostClass2Annotation, metav1.GetOptions{})
			assert.Nil(ginkgo.GinkgoT(), err)

			ingClass2Annotation.Spec.IngressClassName = nil
			ingClass2Annotation.Annotations = annotationClass
			_, err = f.KubeClientSet.NetworkingV1().Ingresses(ingClass2Annotation.Namespace).Update(context.TODO(), ingClass2Annotation, metav1.UpdateOptions{})
			assert.Nil(ginkgo.GinkgoT(), err)

			framework.Sleep()
>>>>>>> 19df0a3c

			f.WaitForNginxConfiguration(func(cfg string) bool {
				return strings.Contains(cfg, "server_name foo-annotation2class") &&
					strings.Contains(cfg, "server_name foo-class2annotation")
			})

			f.HTTPTestClient().
				GET("/").
				WithHeader("Host", hostAnnotation2class).
				Expect().
				Status(http.StatusOK)

			f.HTTPTestClient().
				GET("/").
				WithHeader("Host", hostClass2Annotation).
				Expect().
				Status(http.StatusOK)
		})

	})

	ginkgo.Context("With specific ingress-class flags", func() {
		ginkgo.BeforeEach(func() {
			err := f.UpdateIngressControllerDeployment(func(deployment *appsv1.Deployment) error {
				args := []string{}
				for _, v := range deployment.Spec.Template.Spec.Containers[0].Args {
					if strings.Contains(v, "--ingress-class") && strings.Contains(v, "--controller-class") {
						continue
					}

					args = append(args, v)
				}

				args = append(args, "--ingress-class=testclass")
				args = append(args, "--controller-class=k8s.io/other-class")
				deployment.Spec.Template.Spec.Containers[0].Args = args
				_, err := f.KubeClientSet.AppsV1().Deployments(f.Namespace).Update(context.TODO(), deployment, metav1.UpdateOptions{})

				return err
			})
			assert.Nil(ginkgo.GinkgoT(), err, "updating ingress controller deployment flags")
		})

		ginkgo.It("should ignore Ingress with no class and accept the correctly configured Ingresses", func() {
			invalidHost := "bar"

			ing := framework.NewSingleIngress(invalidHost, "/", invalidHost, f.Namespace, framework.EchoService, 80, nil)
			ing.Spec.IngressClassName = nil
			f.EnsureIngress(ing)

			validHost := "foo"
			annotations := map[string]string{
				ingressclass.IngressKey: "testclass",
			}
			ing = framework.NewSingleIngress(validHost, "/", validHost, f.Namespace, framework.EchoService, 80, annotations)
			// Delete the IngressClass as we want just the annotation here
			ing.Spec.IngressClassName = nil
			f.EnsureIngress(ing)

			validHostClass := "foobar123"
			ing = framework.NewSingleIngress(validHostClass, "/", validHostClass, f.Namespace, framework.EchoService, 80, nil)
			ing.Spec.IngressClassName = &otherIngressClassName
			f.EnsureIngress(ing)

			f.WaitForNginxConfiguration(func(cfg string) bool {
				return !strings.Contains(cfg, "server_name bar") &&
					strings.Contains(cfg, "server_name foo") &&
					strings.Contains(cfg, "server_name foobar123")
			})

			f.HTTPTestClient().
				GET("/").
				WithHeader("Host", validHost).
				Expect().
				Status(http.StatusOK)

			f.HTTPTestClient().
				GET("/").
				WithHeader("Host", validHostClass).
				Expect().
				Status(http.StatusOK)

			f.HTTPTestClient().
				GET("/").
				WithHeader("Host", invalidHost).
				Expect().
				Status(http.StatusNotFound)
		})

	})

<<<<<<< HEAD
		ginkgo.By("only having ingress.class annotation")
		ing, err = f.KubeClientSet.NetworkingV1().Ingresses(f.Namespace).Get(context.TODO(), host, metav1.GetOptions{})
		assert.Nil(ginkgo.GinkgoT(), err)
=======
	ginkgo.Context("With watch-ingress-without-class flag", func() {
		ginkgo.BeforeEach(func() {
			err := f.UpdateIngressControllerDeployment(func(deployment *appsv1.Deployment) error {
				args := []string{}
				for _, v := range deployment.Spec.Template.Spec.Containers[0].Args {
					if strings.Contains(v, "--watch-ingress-without-class") && strings.Contains(v, "--controller-class") {
						continue
					}
>>>>>>> 19df0a3c

					args = append(args, v)
				}

<<<<<<< HEAD
		_, err = f.KubeClientSet.NetworkingV1().Ingresses(f.Namespace).Update(context.TODO(), ing, metav1.UpdateOptions{})
		assert.Nil(ginkgo.GinkgoT(), err)
=======
				args = append(args, "--watch-ingress-without-class")
				deployment.Spec.Template.Spec.Containers[0].Args = args
				_, err := f.KubeClientSet.AppsV1().Deployments(f.Namespace).Update(context.TODO(), deployment, metav1.UpdateOptions{})
>>>>>>> 19df0a3c

				return err
			})
			assert.Nil(ginkgo.GinkgoT(), err, "updating ingress controller deployment flags")
		})

		ginkgo.It("should watch Ingress with no class and ignore ingress with a different class", func() {
			validHost := "bar"

			ing := framework.NewSingleIngress(validHost, "/", validHost, f.Namespace, framework.EchoService, 80, nil)
			ing.Spec.IngressClassName = nil
			f.EnsureIngress(ing)

<<<<<<< HEAD
		ginkgo.By("having an invalid ingress.class annotation and no IngressClassName")
		ing, err = f.KubeClientSet.NetworkingV1().Ingresses(f.Namespace).Get(context.TODO(), host, metav1.GetOptions{})
		assert.Nil(ginkgo.GinkgoT(), err)
=======
			invalidHost := "foo"
			annotations := map[string]string{
				ingressclass.IngressKey: "testclass123",
			}
			ing = framework.NewSingleIngress(invalidHost, "/", invalidHost, f.Namespace, framework.EchoService, 80, annotations)
			ing.Spec.IngressClassName = nil
			f.EnsureIngress(ing)
>>>>>>> 19df0a3c

			f.WaitForNginxConfiguration(func(cfg string) bool {
				return strings.Contains(cfg, "server_name bar") &&
					!strings.Contains(cfg, "server_name foo")
			})

<<<<<<< HEAD
		_, err = f.KubeClientSet.NetworkingV1().Ingresses(f.Namespace).Update(context.TODO(), ing, metav1.UpdateOptions{})
		assert.Nil(ginkgo.GinkgoT(), err)
=======
			f.HTTPTestClient().
				GET("/").
				WithHeader("Host", validHost).
				Expect().
				Status(http.StatusOK)

			f.HTTPTestClient().
				GET("/").
				WithHeader("Host", invalidHost).
				Expect().
				Status(http.StatusNotFound)
		})

	})

	ginkgo.Context("With ingress-class-by-name flag", func() {
		ginkgo.BeforeEach(func() {
			err := f.UpdateIngressControllerDeployment(func(deployment *appsv1.Deployment) error {
				args := []string{}
				for _, v := range deployment.Spec.Template.Spec.Containers[0].Args {
					if strings.Contains(v, "--ingress-class-by-name") &&
						strings.Contains(v, "--ingress-class=test-new-ingress-class") {
						continue
					}
>>>>>>> 19df0a3c

					args = append(args, v)
				}
				args = append(args, "--ingress-class=test-new-ingress-class")
				args = append(args, "--ingress-class-by-name")
				deployment.Spec.Template.Spec.Containers[0].Args = args
				_, err := f.KubeClientSet.AppsV1().Deployments(f.Namespace).Update(context.TODO(), deployment, metav1.UpdateOptions{})

				return err
			})
			assert.Nil(ginkgo.GinkgoT(), err, "updating ingress controller deployment flags")
		})

		ginkgo.It("should watch Ingress that uses the class name even if spec is different", func() {
			validHostClassName := "validhostclassname"

<<<<<<< HEAD
		ginkgo.By("not having ingress.class annotation and invalid IngressClassName")
		ing, err = f.KubeClientSet.NetworkingV1().Ingresses(f.Namespace).Get(context.TODO(), host, metav1.GetOptions{})
		assert.Nil(ginkgo.GinkgoT(), err)
		ing.Annotations = map[string]string{}
		invalidClassName := "invalidclass"
		ing.Spec.IngressClassName = &invalidClassName

		_, err = f.KubeClientSet.NetworkingV1().Ingresses(f.Namespace).Update(context.TODO(), ing, metav1.UpdateOptions{})
		assert.Nil(ginkgo.GinkgoT(), err)
=======
			ing := framework.NewSingleIngress(validHostClassName, "/", validHostClassName, f.Namespace, framework.EchoService, 80, nil)
			ing.Spec.IngressClassName = &otherIngressClassName
			f.EnsureIngress(ing)

			validHostClass := "validhostclassspec"
			ing = framework.NewSingleIngress(validHostClass, "/", validHostClass, f.Namespace, framework.EchoService, 80, nil)
			f.EnsureIngress(ing)
>>>>>>> 19df0a3c

			invalidHost := "invalidannotation"
			annotations := map[string]string{
				ingressclass.IngressKey: "testclass123",
			}
			ing = framework.NewSingleIngress(invalidHost, "/", invalidHost, f.Namespace, framework.EchoService, 80, annotations)
			ing.Spec.IngressClassName = nil
			f.EnsureIngress(ing)

			f.WaitForNginxConfiguration(func(cfg string) bool {
				return strings.Contains(cfg, "server_name validhostclassname") &&
					strings.Contains(cfg, "server_name validhostclassspec") &&
					!strings.Contains(cfg, "server_name invalidannotation")
			})

			f.HTTPTestClient().
				GET("/").
				WithHeader("Host", validHostClass).
				Expect().
				Status(http.StatusOK)

			f.HTTPTestClient().
				GET("/").
				WithHeader("Host", validHostClassName).
				Expect().
				Status(http.StatusOK)

			f.HTTPTestClient().
				GET("/").
				WithHeader("Host", invalidHost).
				Expect().
				Status(http.StatusNotFound)
		})

	})
})<|MERGE_RESOLUTION|>--- conflicted
+++ resolved
@@ -25,12 +25,7 @@
 	"github.com/onsi/ginkgo"
 	"github.com/stretchr/testify/assert"
 	appsv1 "k8s.io/api/apps/v1"
-<<<<<<< HEAD
-	networking "k8s.io/api/networking/v1"
-	rbacv1 "k8s.io/api/rbac/v1"
-=======
 	networkingv1 "k8s.io/api/networking/v1"
->>>>>>> 19df0a3c
 	apierrors "k8s.io/apimachinery/pkg/api/errors"
 	metav1 "k8s.io/apimachinery/pkg/apis/meta/v1"
 
@@ -50,33 +45,8 @@
 		f.NewEchoDeploymentWithReplicas(1)
 
 		doOnce.Do(func() {
-<<<<<<< HEAD
-			f.KubeClientSet.RbacV1().ClusterRoles().Create(context.TODO(), &rbacv1.ClusterRole{
-				ObjectMeta: metav1.ObjectMeta{Name: "ingress-nginx-class"},
-				Rules: []rbacv1.PolicyRule{{
-					APIGroups: []string{"networking.k8s.io"},
-					Resources: []string{"ingressclasses"},
-					Verbs:     []string{"get", "list", "watch"},
-				}},
-			}, metav1.CreateOptions{})
-
-			f.KubeClientSet.RbacV1().ClusterRoleBindings().Create(context.TODO(), &rbacv1.ClusterRoleBinding{
-				ObjectMeta: metav1.ObjectMeta{
-					Name: "ingress-nginx-class",
-				},
-				RoleRef: rbacv1.RoleRef{
-					APIGroup: "rbac.authorization.k8s.io",
-					Kind:     "ClusterRole",
-					Name:     "ingress-nginx-class",
-				},
-			}, metav1.CreateOptions{})
-
-			_, err := f.KubeClientSet.NetworkingV1().IngressClasses().
-				Create(context.TODO(), &networking.IngressClass{
-=======
 			_, err := f.KubeClientSet.NetworkingV1().IngressClasses().
 				Create(context.TODO(), &networkingv1.IngressClass{
->>>>>>> 19df0a3c
 					ObjectMeta: metav1.ObjectMeta{
 						Name: otherIngressClassName,
 					},
@@ -241,13 +211,6 @@
 				Expect().
 				Status(http.StatusOK)
 
-<<<<<<< HEAD
-			ing, err := f.KubeClientSet.NetworkingV1().Ingresses(f.Namespace).Get(context.TODO(), host, metav1.GetOptions{})
-			assert.Nil(ginkgo.GinkgoT(), err)
-
-			delete(ing.Annotations, class.IngressKey)
-			_, err = f.KubeClientSet.NetworkingV1().Ingresses(ing.Namespace).Update(context.TODO(), ing, metav1.UpdateOptions{})
-=======
 			f.HTTPTestClient().
 				GET("/").
 				WithHeader("Host", hostClass).
@@ -266,7 +229,6 @@
 
 			ingWithClass.Spec.IngressClassName = nil
 			_, err = f.KubeClientSet.NetworkingV1().Ingresses(ingWithClass.Namespace).Update(context.TODO(), ingWithClass, metav1.UpdateOptions{})
->>>>>>> 19df0a3c
 			assert.Nil(ginkgo.GinkgoT(), err)
 
 			framework.Sleep()
@@ -289,9 +251,6 @@
 				Status(http.StatusNotFound)
 		})
 
-<<<<<<< HEAD
-	ginkgo.It("check scenarios for IngressClass and ingress.class annotation", func() {
-=======
 		ginkgo.It("should serve Ingress when class is added", func() {
 			hostNoAnnotation := "foo-no-annotation"
 
@@ -405,7 +364,6 @@
 			assert.Nil(ginkgo.GinkgoT(), err)
 
 			framework.Sleep()
->>>>>>> 19df0a3c
 
 			f.WaitForNginxConfiguration(func(cfg string) bool {
 				return strings.Contains(cfg, "server_name foo-annotation2class") &&
@@ -497,11 +455,6 @@
 
 	})
 
-<<<<<<< HEAD
-		ginkgo.By("only having ingress.class annotation")
-		ing, err = f.KubeClientSet.NetworkingV1().Ingresses(f.Namespace).Get(context.TODO(), host, metav1.GetOptions{})
-		assert.Nil(ginkgo.GinkgoT(), err)
-=======
 	ginkgo.Context("With watch-ingress-without-class flag", func() {
 		ginkgo.BeforeEach(func() {
 			err := f.UpdateIngressControllerDeployment(func(deployment *appsv1.Deployment) error {
@@ -510,19 +463,13 @@
 					if strings.Contains(v, "--watch-ingress-without-class") && strings.Contains(v, "--controller-class") {
 						continue
 					}
->>>>>>> 19df0a3c
 
 					args = append(args, v)
 				}
 
-<<<<<<< HEAD
-		_, err = f.KubeClientSet.NetworkingV1().Ingresses(f.Namespace).Update(context.TODO(), ing, metav1.UpdateOptions{})
-		assert.Nil(ginkgo.GinkgoT(), err)
-=======
 				args = append(args, "--watch-ingress-without-class")
 				deployment.Spec.Template.Spec.Containers[0].Args = args
 				_, err := f.KubeClientSet.AppsV1().Deployments(f.Namespace).Update(context.TODO(), deployment, metav1.UpdateOptions{})
->>>>>>> 19df0a3c
 
 				return err
 			})
@@ -536,11 +483,6 @@
 			ing.Spec.IngressClassName = nil
 			f.EnsureIngress(ing)
 
-<<<<<<< HEAD
-		ginkgo.By("having an invalid ingress.class annotation and no IngressClassName")
-		ing, err = f.KubeClientSet.NetworkingV1().Ingresses(f.Namespace).Get(context.TODO(), host, metav1.GetOptions{})
-		assert.Nil(ginkgo.GinkgoT(), err)
-=======
 			invalidHost := "foo"
 			annotations := map[string]string{
 				ingressclass.IngressKey: "testclass123",
@@ -548,17 +490,12 @@
 			ing = framework.NewSingleIngress(invalidHost, "/", invalidHost, f.Namespace, framework.EchoService, 80, annotations)
 			ing.Spec.IngressClassName = nil
 			f.EnsureIngress(ing)
->>>>>>> 19df0a3c
 
 			f.WaitForNginxConfiguration(func(cfg string) bool {
 				return strings.Contains(cfg, "server_name bar") &&
 					!strings.Contains(cfg, "server_name foo")
 			})
 
-<<<<<<< HEAD
-		_, err = f.KubeClientSet.NetworkingV1().Ingresses(f.Namespace).Update(context.TODO(), ing, metav1.UpdateOptions{})
-		assert.Nil(ginkgo.GinkgoT(), err)
-=======
 			f.HTTPTestClient().
 				GET("/").
 				WithHeader("Host", validHost).
@@ -583,7 +520,6 @@
 						strings.Contains(v, "--ingress-class=test-new-ingress-class") {
 						continue
 					}
->>>>>>> 19df0a3c
 
 					args = append(args, v)
 				}
@@ -600,17 +536,6 @@
 		ginkgo.It("should watch Ingress that uses the class name even if spec is different", func() {
 			validHostClassName := "validhostclassname"
 
-<<<<<<< HEAD
-		ginkgo.By("not having ingress.class annotation and invalid IngressClassName")
-		ing, err = f.KubeClientSet.NetworkingV1().Ingresses(f.Namespace).Get(context.TODO(), host, metav1.GetOptions{})
-		assert.Nil(ginkgo.GinkgoT(), err)
-		ing.Annotations = map[string]string{}
-		invalidClassName := "invalidclass"
-		ing.Spec.IngressClassName = &invalidClassName
-
-		_, err = f.KubeClientSet.NetworkingV1().Ingresses(f.Namespace).Update(context.TODO(), ing, metav1.UpdateOptions{})
-		assert.Nil(ginkgo.GinkgoT(), err)
-=======
 			ing := framework.NewSingleIngress(validHostClassName, "/", validHostClassName, f.Namespace, framework.EchoService, 80, nil)
 			ing.Spec.IngressClassName = &otherIngressClassName
 			f.EnsureIngress(ing)
@@ -618,7 +543,6 @@
 			validHostClass := "validhostclassspec"
 			ing = framework.NewSingleIngress(validHostClass, "/", validHostClass, f.Namespace, framework.EchoService, 80, nil)
 			f.EnsureIngress(ing)
->>>>>>> 19df0a3c
 
 			invalidHost := "invalidannotation"
 			annotations := map[string]string{
