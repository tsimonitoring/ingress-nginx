--- conflicted
+++ resolved
@@ -47,10 +47,7 @@
 				Annotations: annotations,
 			},
 			Spec: networking.IngressSpec{
-<<<<<<< HEAD
-=======
 				IngressClassName: &f.IngressClass,
->>>>>>> 19df0a3c
 				DefaultBackend: &networking.IngressBackend{
 					Service: &networking.IngressServiceBackend{
 						Name: framework.EchoService,
