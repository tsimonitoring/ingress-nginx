--- conflicted
+++ resolved
@@ -61,10 +61,7 @@
 				Namespace: f.Namespace,
 			},
 			Spec: networking.IngressSpec{
-<<<<<<< HEAD
-=======
 				IngressClassName: &f.IngressClass,
->>>>>>> 19df0a3c
 				DefaultBackend: &networking.IngressBackend{
 					Service: &networking.IngressServiceBackend{
 						Name: framework.EchoService,
