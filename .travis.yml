--- conflicted
+++ resolved
@@ -47,11 +47,7 @@
     - make e2e-test
   # split builds to avoid job timeouts
   - stage: publish amd64
-<<<<<<< HEAD
-    if: type = push AND branch = releases AND repo = Shopify/ingress
-=======
-    if: type = api AND branch = master AND repo = kubernetes/ingress-nginx AND env(COMPONENT) = "ingress-controller"
->>>>>>> 66a1d4bc
+    if: type = push AND branch = releases AND repo = Shopify/ingress AND env(COMPONENT) = "ingress-controller"
     script:
     - .travis/publish.sh amd64
   - stage: publish arm
