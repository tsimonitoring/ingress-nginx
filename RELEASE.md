# RELEASE PROCESS

## 1. BUILD the new Ingress-Nginx-Controller image 

### a. Make changes in codebase

- Make changes as per issue

### b. Make changes to appropriate files in [images directory ](images)

- Make changes in /images 

### c. Create PR

- Open a PR to fire cloudbuild of a new image for the Ingress-Nginx-Controller

  - In case of rare CVE fix or other reason to rebuild the nginx-base-image itself, look at the /images directory  [NGINX Base Image](https://github.com/kubernetes/ingress-nginx/tree/main/images/nginx)

  - Example [NGINX_VERSION](images/nginx/rootfs/build.sh#L21),

  - [SHA256](images/nginx/rootfs/build.sh#L124) 

  - If you are updating any component in [build.sh](images/nginx/rootfs/build.sh) please also update the SHA256 checksum of that component as well, the cloud build will fail with an exit 10 if not.  

### d. Merge

- Merging success should fire cloudbuild

### e. Make sure cloudbuild is a success

- Wait for [cloud build](https://console.cloud.google.com/cloud-build/builds?project=k8s-staging-ingress-nginx)

- Proceed only after cloud-build is successful in building a new Ingress-Nginx-Controller image.


## 2. If applicable, BUILD other images

- If applicable, then build a new image of any other related component, ONLY IF APPLICABLE TO THE RELEASE

### a. If applicable then make changes in relevant codebase

- Change code as per issue

### b. Make changes to appropriate files in [images directory ](images)

- Sometimes, you may also be needing to rebuild, images for one or multiple other related components of the Ingress-Nginx-Controller ecosystem. Make changes to the required files in the /images directory, if/as applicable, in the context of the release you are attempting.  :
   
  - [e2e](https://github.com/kubernetes/ingress-nginx/tree/main/test/e2e-image)

    - Update references to e2e-test-runner image [If applicable] :

      - [e2e-image](https://github.com/kubernetes/ingress-nginx/blob/main/test/e2e-image/Dockerfile#L1)
      - [run-in-docker.sh](https://github.com/kubernetes/ingress-nginx/blob/main/build/run-in-docker.sh#L37)

  - [test-runner](https://github.com/kubernetes/ingress-nginx/tree/main/images/test-runner)

  - [echo](https://github.com/kubernetes/ingress-nginx/tree/main/images/echo)

  - [cfssl](https://github.com/kubernetes/ingress-nginx/tree/main/images/cfssl)

  - [fastcgi-helloserver](https://github.com/kubernetes/ingress-nginx/tree/main/images/fastcgi-helloserver)

  - [httpbin](https://github.com/kubernetes/ingress-nginx/tree/main/images/httpbin)

  - [kube-webhook-certgen](https://github.com/kubernetes/ingress-nginx/tree/main/images/kube-webhook-certgen)

### c. Create PR

- Open pull request(s) accordingly, to fire cloudbuild for rebuilding the component's image (if applicable).

### d. Merge

- Merging success should fire cloudbuild

### e. Make sure cloudbuild is a success

- Wait for [cloud build](https://console.cloud.google.com/cloud-build/builds?project=k8s-staging-ingress-nginx)

- Proceed only after cloud-build is successful in building a new Ingress-Nginx-Controller image.


## 3. PROMOTE the Image(s):

### a. Get the sha

- Get the sha of the new image(s) of the controller, (and any other component image IF APPLICABLE to release), from the cloudbuild, from steps above 

  - The sha is available in output from [cloud build](https://console.cloud.google.com/cloud-build/builds?project=k8s-staging-ingress-nginx)

  - The sha is also visible here https://console.cloud.google.com/gcr/images/k8s-staging-ingress-nginx/global/controller

### b. Insert the sha(s) in another project

- This sha(s) (and the tag(s) for the new image(s) has to be inserted, as a new line, in a file, in another project of Kubernetes. 

- Fork that other project (if you don't have a fork already).

- Other project to fork  [Github repo kubernetes/k8s.io](http://github.com/kubernetes/k8s.io)

- Fetch --all and rebase to upstream if already forked.

- Create a branch in your fork, named as the issue number for this release

- In the related branch, of your fork, edit the file /k8s.gcr.io/images/k8s-staging-ingress-nginx/images.yaml.

- For making it easier, you can edit your branch directly in the browser. But be careful about making any mistake.

- Insert the sha(s) & the tag(s), in a new line, in this file [Project kubernetes/k8s.io Ingress-Nginx-Controller Images](https://github.com/kubernetes/k8s.io/blob/main/k8s.gcr.io/images/k8s-staging-ingress-nginx/images.yaml)  Look at this [example PR and the diff](https://github.com/kubernetes/k8s.io/pull/2536) to see how it was done before 

- Save and commit

### c. Create PR

- Open pull request to promote the new controller image.

### d. Merge

- Merge success is required for next step

- Proceed only after cloud-build is successful in building a new Ingress-Nginx-Controller image.


## 4. PREPARE for a new Release

- This involves editing of several different files. So carefully follow the steps below and double check all changes with diff/grep etc., repeatedly. Mistakes here impact endusers.

### a. Make sure your git workspace is ready

- Get your git workspace ready 

  - If not using a pre-existing fork, then Fork the repo kubernetes/ingress-nginx

  - Clone (to laptop or wherever)

  - Add upstream

  - Set upstream url to no_push

  - Checkout & switch to branch, named as per related new-release-issue-number

  - If already forked, and upstream already added, then `git fetch --all` and `git rebase upstream/main` (not  origin)

  - Checkout a branch in your fork's clone

  - Perform any other diligence as needed

- Prefer to edit only and only in your branch, in your Fork

### b. Edit the semver tag
  - [TAG](https://github.com/kubernetes/ingress-nginx/blob/main/TAG#L1)

### c. Edit the helm Chart
  - Change the below mentioned [Fields in Chart.yaml](https://github.com/kubernetes/ingress-nginx/blob/main/charts/ingress-nginx/Chart.yaml)
    - version
    - appVersion
    - kubeVersion (**ONLY if applicable**)
    - annotations
      - artifacthub.io/prerelease: "true" 
      - artifacthub.io/changes: |
        - Add the titles of the PRs merged after previous release

### d. Edit the values.yaml
  - [Fields to edit in values.yaml](https://github.com/kubernetes/ingress-nginx/blob/main/charts/ingress-nginx/values.yaml)

    - tag
    - digest

### e. Edit the static manifests

  - Prepare to use a script to update the edit the static manifests and set the "image", "digest", "version" etc. fields to the desired value.


  - This script depends on python and a specific python package `pip3 install ruamel.yaml`

  - Execute the script to update static manifests using that script [generate-deploy-scripts.sh](https://github.com/kubernetes/ingress-nginx/blob/main/hack/generate-deploy-scripts.sh)
  - Open some of the manifests and check if the script worked properly

  - Use grep -ir to search for any misses by the script or undesired changes

  - The script should properly set the image and the digest fields to the desired tag and semver

  - Manually fix one problem that the script can not take care of.

    - This problem is wrong formatting of a snippet in the file [deploy-tls-termination.yaml](https://github.com/kubernetes/ingress-nginx/blob/main/deploy/static/provider/aws/deploy-tls-termination.yaml)
    - In the configMap section, for the configMap named ingress-nginx-controller, the "configMap.data" spec has a snippet

    - This snippet becomes a single line, formatted with the newline character "\n"

    - That single line formatted with "\n" needs to be changed as it does not meet yaml requirements

    - At the time of writing this doc, the 'configMap.data' spec is at line number 39.

    - So editing begins at line 40 (at the time of writing this doc)

    - Make that snippet look like this ;
      ```
      data:
        http-snippet:|
          server{
          listen 2443;
          return 308 https://$host$request_uri;
          }
      ```

### f. Edit the changelog
  [Changelog.md](https://github.com/kubernetes/ingress-nginx/blob/main/Changelog.md) 
    - Add the PRs merged after previous release
    - One useful command to get this list is
      ```
      git log controller-v0.48.1..HEAD --pretty=%s
      ```

<<<<<<< HEAD
* Open pull request to promote [staging image](https://github.com/kubernetes/k8s.io/blob/main/k8s.gcr.io/images/k8s-staging-ingress-nginx/images.yaml)
    * e2e-test-runner
    * e2e-test-cfssl
    * e2e-test-echo
    * e2e-test-fastcgi-helloserver
    * e2e-test-httpbin
=======
### g. Edit the Documentation:
    - Update the version in [docs/deploy/index.md](docs/deploy/index.md)
    - Update Supported versions in the Support Versions table in the README.md 
>>>>>>> 19df0a3c

### h. Edit stable.txt

- Edit the [stable.txt](stable.txt) file(if applicable), in the root of the repo, to reflect the release to be created
- Criteria is a release that has been GA for a while but reported issues are not bugs but mostly /kind support or feature

### i. Update README.md
- Update the table in README.md in the root of the projet to reflect the support matrix. Add the new release version and details in there.

## 5. RELEASE new version

### a. Create PR

<<<<<<< HEAD
* Open pull request to promote [staging image](https://github.com/kubernetes/k8s.io/blob/main/k8s.gcr.io/images/k8s-staging-ingress-nginx/images.yaml)
  * controller
=======
- Open PR for releasing the new version of the Ingress-Nginx-Controller ;
  - Look at this PR for how it was done before [example PR](https://github.com/kubernetes/ingress-nginx/pull/7490)
  - Create a PR 
>>>>>>> 19df0a3c

### b. Merge

- Merge should produce manifests as well as chart
- Check
 - `helm repo update`
 - `helm search repo ingress-nginx`

## 6. Github release

- Release to github

<<<<<<< HEAD
* Update Changelog and Documentation:
    * Open pull request updating [Changelog.md](https://github.com/kubernetes/ingress-nginx/blob/master/Changelog.md)
    * Update the version in [docs/deploy/index.md](docs/deploy/index.md)
    * Update Supported versions in the Support Versions table in the README.md 
    * Merge

* Update the stable.txt file to reflect the release to be created
      
7. Github release
=======
- Edit the ghpages file as needed
>>>>>>> 19df0a3c
<|MERGE_RESOLUTION|>--- conflicted
+++ resolved
@@ -210,18 +210,9 @@
       git log controller-v0.48.1..HEAD --pretty=%s
       ```
 
-<<<<<<< HEAD
-* Open pull request to promote [staging image](https://github.com/kubernetes/k8s.io/blob/main/k8s.gcr.io/images/k8s-staging-ingress-nginx/images.yaml)
-    * e2e-test-runner
-    * e2e-test-cfssl
-    * e2e-test-echo
-    * e2e-test-fastcgi-helloserver
-    * e2e-test-httpbin
-=======
 ### g. Edit the Documentation:
     - Update the version in [docs/deploy/index.md](docs/deploy/index.md)
     - Update Supported versions in the Support Versions table in the README.md 
->>>>>>> 19df0a3c
 
 ### h. Edit stable.txt
 
@@ -235,14 +226,9 @@
 
 ### a. Create PR
 
-<<<<<<< HEAD
-* Open pull request to promote [staging image](https://github.com/kubernetes/k8s.io/blob/main/k8s.gcr.io/images/k8s-staging-ingress-nginx/images.yaml)
-  * controller
-=======
 - Open PR for releasing the new version of the Ingress-Nginx-Controller ;
   - Look at this PR for how it was done before [example PR](https://github.com/kubernetes/ingress-nginx/pull/7490)
   - Create a PR 
->>>>>>> 19df0a3c
 
 ### b. Merge
 
@@ -255,16 +241,4 @@
 
 - Release to github
 
-<<<<<<< HEAD
-* Update Changelog and Documentation:
-    * Open pull request updating [Changelog.md](https://github.com/kubernetes/ingress-nginx/blob/master/Changelog.md)
-    * Update the version in [docs/deploy/index.md](docs/deploy/index.md)
-    * Update Supported versions in the Support Versions table in the README.md 
-    * Merge
-
-* Update the stable.txt file to reflect the release to be created
-      
-7. Github release
-=======
-- Edit the ghpages file as needed
->>>>>>> 19df0a3c
+- Edit the ghpages file as needed