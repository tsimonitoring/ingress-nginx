//go:build linux
// +build linux

/*
Copyright 2018 The Kubernetes Authors.

Licensed under the Apache License, Version 2.0 (the "License");
you may not use this file except in compliance with the License.
You may obtain a copy of the License at

    http://www.apache.org/licenses/LICENSE-2.0

Unless required by applicable law or agreed to in writing, software
distributed under the License is distributed on an "AS IS" BASIS,
WITHOUT WARRANTIES OR CONDITIONS OF ANY KIND, either express or implied.
See the License for the specific language governing permissions and
limitations under the License.
*/

package runtime

import (
	"math"
	"os"
	"path/filepath"
	"runtime"
	"strconv"
	"strings"

	libcontainercgroups "github.com/opencontainers/runc/libcontainer/cgroups"
)

// NumCPU returns the number of logical CPUs usable by the current process.
// If CPU cgroups limits are configured, use cfs_quota_us / cfs_period_us
// as formula
//
//	https://www.kernel.org/doc/Documentation/scheduler/sched-bwc.txt
func NumCPU() int {
	cpus := runtime.NumCPU()

	cgroupVersion := GetCgroupVersion()
	cpuQuota := int64(-1)
	cpuPeriod := int64(-1)

	if cgroupVersion == 1 {
		cgroupPath, err := libcontainercgroups.FindCgroupMountpoint("", "cpu")
		if err != nil {
			return cpus
		}
		cpuQuota = readCgroupFileToInt64(cgroupPath, "cpu.cfs_quota_us")
		cpuPeriod = readCgroupFileToInt64(cgroupPath, "cpu.cfs_period_us")
	} else if cgroupVersion == 2 {
		cpuQuota, cpuPeriod = readCgroup2FileToInt64Tuple("cpu.max")
	}

	if cpuQuota == -1 || cpuPeriod == -1 {
		return cpus
	}

	return int(math.Ceil(float64(cpuQuota) / float64(cpuPeriod)))
}

<<<<<<< HEAD
func getCgroupVersion() int64 {
=======
func IsCgroupAvaliable() bool {
	return true
}

func GetCgroupVersion() int64 {
>>>>>>> 3814e1f0
	// /sys/fs/cgroup/cgroup.controllers will not exist with cgroupsv1
	if _, err := os.Stat("/sys/fs/cgroup/cgroup.controllers"); err == nil {
		return 2
	} else {
		return 1
	}
}

func readCgroup2FileToInt64Tuple(cgroupFile string) (int64, int64) {
	contents, err := os.ReadFile(filepath.Join("/sys/fs/cgroup/", cgroupFile))

	if err != nil {
		return -1, -1
	}

	// file contents looks like: $MAX $PERIOD
	// $MAX can have value "max" indicating no limit
	// it is possible for $PERIOD to be unset

	values := strings.Fields(string(contents))

	if values[0] == "max" {
		return -1, -1
	}

	cpuQuota, err := strconv.ParseInt(values[0], 10, 64)

	if err != nil {
		return -1, -1
	}

	if len(values) == 1 {
		return cpuQuota, 100000
	}

	cpuPeriod, err := strconv.ParseInt(values[1], 10, 64)

	if err != nil {
		return -1, -1
	}

	return cpuQuota, cpuPeriod
}

func readCgroupFileToInt64(cgroupPath, cgroupFile string) int64 {
	contents, err := os.ReadFile(filepath.Join(cgroupPath, cgroupFile))
	if err != nil {
		return -1
	}

	strValue := strings.TrimSpace(string(contents))
	if value, err := strconv.ParseInt(strValue, 10, 64); err == nil {
		return value
	}

	return -1
}<|MERGE_RESOLUTION|>--- conflicted
+++ resolved
@@ -60,15 +60,7 @@
 	return int(math.Ceil(float64(cpuQuota) / float64(cpuPeriod)))
 }
 
-<<<<<<< HEAD
-func getCgroupVersion() int64 {
-=======
-func IsCgroupAvaliable() bool {
-	return true
-}
-
 func GetCgroupVersion() int64 {
->>>>>>> 3814e1f0
 	// /sys/fs/cgroup/cgroup.controllers will not exist with cgroupsv1
 	if _, err := os.Stat("/sys/fs/cgroup/cgroup.controllers"); err == nil {
 		return 2
