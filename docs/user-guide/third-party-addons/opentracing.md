--- conflicted
+++ resolved
@@ -190,21 +190,13 @@
         - host: example.com
           http:
             paths:
-<<<<<<< HEAD
-            - backend:
-=======
             - path: /echo
               pathType: Prefix
               backend:
->>>>>>> ed34f6c9
                 service:
                   name: echoheaders-x
                   port:
                     number: 80
-<<<<<<< HEAD
-              path: /echo
-=======
->>>>>>> ed34f6c9
       ' | kubectl apply -f -
     ```
 
