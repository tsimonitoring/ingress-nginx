apiVersion: apps/v1
kind: Deployment
metadata:
  name: demo-echo-service
  labels:
    k8s-app: demo-echo-service
  namespace: default
spec:
  replicas: 1
  selector:
    matchLabels:
      k8s-app: demo-echo-service
  template:
    metadata:
      labels:
        k8s-app: demo-echo-service
    spec:
      terminationGracePeriodSeconds: 60
      containers:
      - name: echo-service
        image: electroma/ingress-demo-echosvc-amd64:0.1
        ports:
        - containerPort: 8080
        resources:
          limits:
            cpu: 10m
            memory: 20Mi
          requests:
            cpu: 10m
            memory: 20Mi
---
apiVersion: v1
kind: Service
metadata:
  name: demo-echo-service
  labels:
    k8s-app: demo-echo-service
  namespace: default
spec:
  ports:
  - port: 80
    targetPort: 8080
  selector:
    k8s-app: demo-echo-service
---
apiVersion: networking.k8s.io/v1
kind: Ingress
metadata:
  name: public-demo-echo-service
  annotations:
    nginx.ingress.kubernetes.io/auth-url: http://demo-auth-service.default.svc.cluster.local?code=200
    nginx.ingress.kubernetes.io/auth-response-headers: UserID, UserRole
  namespace: default
spec:
  ingressClassName: nginx
  rules:
  - host: public-demo-echo-service.kube.local
    http:
      paths:
<<<<<<< HEAD
      - backend:
=======
      - path: /
        pathType: Prefix
        backend:
>>>>>>> ed34f6c9
          service:
            name: demo-echo-service
            port:
              number: 80
<<<<<<< HEAD
        pathType: Prefix
        path: /
=======
>>>>>>> ed34f6c9
---
apiVersion: networking.k8s.io/v1
kind: Ingress
metadata:
  name: secure-demo-echo-service
  annotations:
    nginx.ingress.kubernetes.io/auth-url: http://demo-auth-service.default.svc.cluster.local
    nginx.ingress.kubernetes.io/auth-response-headers: UserID, UserRole
  namespace: default
spec:
  ingressClassName: nginx
  rules:
  - host: secure-demo-echo-service.kube.local
    http:
      paths:
<<<<<<< HEAD
      - backend:
          service:
            name: demo-echo-service
            port:
              number: 80
        pathType: Prefix
        path: /
=======
      - path: /
        pathType: Prefix
        backend:
          service:
            name: demo-echo-service
            port:
              number: 80
>>>>>>> ed34f6c9
<|MERGE_RESOLUTION|>--- conflicted
+++ resolved
@@ -57,22 +57,13 @@
   - host: public-demo-echo-service.kube.local
     http:
       paths:
-<<<<<<< HEAD
-      - backend:
-=======
       - path: /
         pathType: Prefix
         backend:
->>>>>>> ed34f6c9
           service:
             name: demo-echo-service
             port:
               number: 80
-<<<<<<< HEAD
-        pathType: Prefix
-        path: /
-=======
->>>>>>> ed34f6c9
 ---
 apiVersion: networking.k8s.io/v1
 kind: Ingress
@@ -88,20 +79,10 @@
   - host: secure-demo-echo-service.kube.local
     http:
       paths:
-<<<<<<< HEAD
-      - backend:
-          service:
-            name: demo-echo-service
-            port:
-              number: 80
-        pathType: Prefix
-        path: /
-=======
       - path: /
         pathType: Prefix
         backend:
           service:
             name: demo-echo-service
             port:
-              number: 80
->>>>>>> ed34f6c9
+              number: 80