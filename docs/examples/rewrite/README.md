--- conflicted
+++ resolved
@@ -47,15 +47,6 @@
   - host: rewrite.bar.com
     http:
       paths:
-<<<<<<< HEAD
-      - backend:
-          service:
-            name: http-svc
-            port:
-              number: 80
-        pathType: Prefix
-        path: /something(/|$)(.*)
-=======
       - path: /something(/|$)(.*)
         pathType: Prefix
         backend:
@@ -63,7 +54,6 @@
             name: http-svc
             port: 
               number: 80
->>>>>>> ed34f6c9
 ' | kubectl create -f -
 ```
 
@@ -93,15 +83,6 @@
   - host: approot.bar.com
     http:
       paths:
-<<<<<<< HEAD
-      - backend:
-          service:
-            name: http-svc
-            port:
-              number: 80
-        pathType: Prefix
-        path: /
-=======
       - path: /
         pathType: Prefix
         backend:
@@ -109,7 +90,6 @@
             name: http-svc
             port: 
               number: 80
->>>>>>> ed34f6c9
 " | kubectl create -f -
 ```
 
