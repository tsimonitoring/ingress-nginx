--- conflicted
+++ resolved
@@ -14,20 +14,10 @@
   - host: stickyingress.example.com
     http:
       paths:
-<<<<<<< HEAD
-      - backend:
-          service:
-            name: http-svc
-            port:
-              number: 80
-        pathType: Prefix
-        path: /
-=======
       - path: /
         pathType: Prefix
         backend:
           service:
             name: http-svc
             port: 
-              number: 80
->>>>>>> ed34f6c9
+              number: 80