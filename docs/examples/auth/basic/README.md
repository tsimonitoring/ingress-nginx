--- conflicted
+++ resolved
@@ -50,18 +50,10 @@
       - path: /
         pathType: Prefix
         backend:
-<<<<<<< HEAD
-          service:
-            name: http-svc
-            port:
-              number: 80
-        pathType: Prefix
-=======
           service: 
             name: http-svc
             port: 
               number: 80
->>>>>>> ed34f6c9
 " | kubectl create -f -
 ```
 
