apiVersion: networking.k8s.io/v1
kind: Ingress
metadata:
  annotations:
    nginx.ingress.kubernetes.io/auth-url: "https://$host/oauth2/auth"
    nginx.ingress.kubernetes.io/auth-signin: "https://$host/oauth2/start?rd=$escaped_request_uri"
  name: external-auth-oauth2
  namespace: kube-system
spec:
  ingressClassName: nginx
  rules:
  - host: __INGRESS_HOST__
    http:
      paths:
<<<<<<< HEAD
      - backend:
=======
      - path: /
        pathType: Prefix
        backend:
>>>>>>> ed34f6c9
          service:
            name: kubernetes-dashboard
            port:
              number: 80
<<<<<<< HEAD
        pathType: Prefix
        path: /

=======
>>>>>>> ed34f6c9
---

apiVersion: networking.k8s.io/v1
kind: Ingress
metadata:
  name: oauth2-proxy
  namespace: kube-system
spec:
  ingressClassName: nginx
  rules:
  - host: __INGRESS_HOST__
    http:
      paths:
<<<<<<< HEAD
      - backend:
=======
      - path: /oauth2
        pathType: Prefix
        backend:
>>>>>>> ed34f6c9
          service:
            name: oauth2-proxy
            port:
              number: 4180
<<<<<<< HEAD
        pathType: Prefix
        path: /oauth2
=======
>>>>>>> ed34f6c9
  tls:
  - hosts:
    - __INGRESS_HOST__
    secretName: __INGRESS_SECRET__<|MERGE_RESOLUTION|>--- conflicted
+++ resolved
@@ -12,23 +12,13 @@
   - host: __INGRESS_HOST__
     http:
       paths:
-<<<<<<< HEAD
-      - backend:
-=======
       - path: /
         pathType: Prefix
         backend:
->>>>>>> ed34f6c9
           service:
             name: kubernetes-dashboard
             port:
               number: 80
-<<<<<<< HEAD
-        pathType: Prefix
-        path: /
-
-=======
->>>>>>> ed34f6c9
 ---
 
 apiVersion: networking.k8s.io/v1
@@ -42,22 +32,13 @@
   - host: __INGRESS_HOST__
     http:
       paths:
-<<<<<<< HEAD
-      - backend:
-=======
       - path: /oauth2
         pathType: Prefix
         backend:
->>>>>>> ed34f6c9
           service:
             name: oauth2-proxy
             port:
               number: 4180
-<<<<<<< HEAD
-        pathType: Prefix
-        path: /oauth2
-=======
->>>>>>> ed34f6c9
   tls:
   - hosts:
     - __INGRESS_HOST__
