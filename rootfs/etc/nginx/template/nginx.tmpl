{{ $all := . }}
{{ $servers := .Servers }}
{{ $cfg := .Cfg }}
{{ $IsIPV6Enabled := .IsIPV6Enabled }}
{{ $healthzURI := .HealthzURI }}
{{ $backends := .Backends }}
{{ $proxyHeaders := .ProxySetHeaders }}
{{ $addHeaders := .AddHeaders }}

# Configuration checksum: {{ $all.Cfg.Checksum }}

# setup custom paths that do not require root access
pid {{ .PID }};

{{ if $cfg.UseGeoIP2 }}
load_module /etc/nginx/modules/ngx_http_geoip2_module.so;
{{ end }}

load_module /etc/nginx/modules/ngx_http_modsecurity_module.so;

{{ if $cfg.EnableOpentracing }}
load_module /etc/nginx/modules/ngx_http_opentracing_module.so;
{{ end }}

daemon off;

worker_processes {{ $cfg.WorkerProcesses }};
{{ if gt (len $cfg.WorkerCPUAffinity) 0 }}
worker_cpu_affinity {{ $cfg.WorkerCPUAffinity }};
{{ end }}

worker_rlimit_nofile {{ $cfg.MaxWorkerOpenFiles }};

{{/* http://nginx.org/en/docs/ngx_core_module.html#worker_shutdown_timeout */}}
{{/* avoid waiting too long during a reload */}}
worker_shutdown_timeout {{ $cfg.WorkerShutdownTimeout }} ;

{{ if not (empty $cfg.MainSnippet) }}
{{ $cfg.MainSnippet }}
{{ end }}

events {
    multi_accept        {{ if $cfg.EnableMultiAccept }}on{{ else }}off{{ end }};
    worker_connections  {{ $cfg.MaxWorkerConnections }};
    use                 epoll;
}

http {
    lua_package_cpath "/usr/local/lib/lua/?.so;/usr/lib/lua-platform-path/lua/5.1/?.so;;";
    lua_package_path "/etc/nginx/lua/?.lua;/etc/nginx/lua/vendor/?.lua;/usr/local/lib/lua/?.lua;;";

    {{ buildLuaSharedDictionaries $servers $all.Cfg.DisableLuaRestyWAF }}

    init_by_lua_block {
        require("resty.core")
        collectgarbage("collect")

        local lua_resty_waf = require("resty.waf")
        lua_resty_waf.init()

        -- init modules
        local ok, res

        ok, res = pcall(require, "defer_to_timer")
        if not ok then
          error("require failed: " .. tostring(res))
        else
          defer_to_timer = res
        end

        ok, res = pcall(require, "lua_ingress")
        if not ok then
          error("require failed: " .. tostring(res))
        else
          lua_ingress = res
          lua_ingress.set_config({{ configForLua $all }})
        end

        ok, res = pcall(require, "configuration")
        if not ok then
          error("require failed: " .. tostring(res))
        else
          configuration = res
          configuration.nameservers = { {{ buildResolversForLua $cfg.Resolver $cfg.DisableIpv6DNS }} }
        end

        ok, res = pcall(require, "balancer")
        if not ok then
          error("require failed: " .. tostring(res))
        else
          balancer = res
        end

        {{ if $all.EnableMetrics }}
        ok, res = pcall(require, "monitor")
        if not ok then
          error("require failed: " .. tostring(res))
        else
          monitor = res
        end
        {{ end }}

        {{ if $all.DynamicCertificatesEnabled }}
        ok, res = pcall(require, "certificate")
        if not ok then
          error("require failed: " .. tostring(res))
        else
          certificate = res
        end
        {{ end }}

<<<<<<< HEAD
        ok, res = pcall(require, "statsd_monitor")
        if not ok then
          error("require(statsd_monitor) failed: " .. tostring(res))
        else
          statsd_monitor = res
        end
=======
        ok, res = pcall(require, "plugins")
        if not ok then
          error("require failed: " .. tostring(res))
        else
          plugins = res
        end
        -- load all plugins that'll be used here
        plugins.init({})
>>>>>>> d3f9fbb8
    }

    init_worker_by_lua_block {
        defer_to_timer.init_worker()
        lua_ingress.init_worker()
        balancer.init_worker()
        {{ if $all.EnableMetrics }}
        monitor.init_worker()
        {{ end }}

        plugins.run()
    }

    {{/* Enable the real_ip module only if we use either X-Forwarded headers or Proxy Protocol. */}}
    {{/* we use the value of the real IP for the geo_ip module */}}
    {{ if or $cfg.UseForwardedHeaders $cfg.UseProxyProtocol }}
    {{ if $cfg.UseProxyProtocol }}
    real_ip_header      proxy_protocol;
    {{ else }}
    real_ip_header      {{ $cfg.ForwardedForHeader }};
    {{ end }}

    real_ip_recursive   on;
    {{ range $trusted_ip := $cfg.ProxyRealIPCIDR }}
    set_real_ip_from    {{ $trusted_ip }};
    {{ end }}
    {{ end }}

    {{ if $cfg.UseGeoIP }}
    {{/* databases used to determine the country depending on the client IP address */}}
    {{/* http://nginx.org/en/docs/http/ngx_http_geoip_module.html */}}
    {{/* this is require to calculate traffic for individual country using GeoIP in the status page */}}
    geoip_country       /etc/nginx/geoip/GeoIP.dat;
    geoip_city          /etc/nginx/geoip/GeoLiteCity.dat;
    geoip_org           /etc/nginx/geoip/GeoIPASNum.dat;
    geoip_proxy_recursive on;
    {{ end }}

    {{ if $cfg.UseGeoIP2 }}
    # https://github.com/leev/ngx_http_geoip2_module#example-usage

    geoip2 /etc/nginx/geoip/GeoLite2-City.mmdb {
        $geoip2_city_country_code source=$the_real_ip country iso_code;
        $geoip2_city_country_name source=$the_real_ip country names en;
        $geoip2_city source=$the_real_ip city names en;
        $geoip2_postal_code source=$the_real_ip postal code;
        $geoip2_dma_code source=$the_real_ip location metro_code;
        $geoip2_latitude source=$the_real_ip location latitude;
        $geoip2_longitude source=$the_real_ip location longitude;
        $geoip2_region_code source=$the_real_ip subdivisions 0 iso_code;
        $geoip2_region_name source=$the_real_ip subdivisions 0 names en;
    }

    geoip2 /etc/nginx/geoip/GeoLite2-ASN.mmdb {
        $geoip2_asn source=$the_real_ip autonomous_system_number;
    }
    {{ end }}

    aio                 threads;
    aio_write           on;

    tcp_nopush          on;
    tcp_nodelay         on;

    log_subrequest      on;

    reset_timedout_connection on;

    keepalive_timeout  {{ $cfg.KeepAlive }}s;
    keepalive_requests {{ $cfg.KeepAliveRequests }};

    client_body_temp_path           /tmp/client-body;
    fastcgi_temp_path               /tmp/fastcgi-temp;
    proxy_temp_path                 /tmp/proxy-temp;
    ajp_temp_path                   /tmp/ajp-temp;

    client_header_buffer_size       {{ $cfg.ClientHeaderBufferSize }};
    client_header_timeout           {{ $cfg.ClientHeaderTimeout }}s;
    large_client_header_buffers     {{ $cfg.LargeClientHeaderBuffers }};
    client_body_buffer_size         {{ $cfg.ClientBodyBufferSize }};
    client_body_timeout             {{ $cfg.ClientBodyTimeout }}s;

    http2_max_field_size            {{ $cfg.HTTP2MaxFieldSize }};
    http2_max_header_size           {{ $cfg.HTTP2MaxHeaderSize }};
    http2_max_requests              {{ $cfg.HTTP2MaxRequests }};

    types_hash_max_size             2048;
    server_names_hash_max_size      {{ $cfg.ServerNameHashMaxSize }};
    server_names_hash_bucket_size   {{ $cfg.ServerNameHashBucketSize }};
    map_hash_bucket_size            {{ $cfg.MapHashBucketSize }};

    proxy_headers_hash_max_size     {{ $cfg.ProxyHeadersHashMaxSize }};
    proxy_headers_hash_bucket_size  {{ $cfg.ProxyHeadersHashBucketSize }};

    variables_hash_bucket_size      {{ $cfg.VariablesHashBucketSize }};
    variables_hash_max_size         {{ $cfg.VariablesHashMaxSize }};

    underscores_in_headers          {{ if $cfg.EnableUnderscoresInHeaders }}on{{ else }}off{{ end }};
    ignore_invalid_headers          {{ if $cfg.IgnoreInvalidHeaders }}on{{ else }}off{{ end }};

    limit_req_status                {{ $cfg.LimitReqStatusCode }};
    limit_conn_status               {{ $cfg.LimitConnStatusCode }};

    {{ if $cfg.EnableOpentracing }}
    opentracing on;
    {{ end }}

    {{ buildOpentracing $cfg }}

    include /etc/nginx/mime.types;
    default_type text/html;

    {{ if $cfg.EnableBrotli }}
    brotli on;
    brotli_comp_level {{ $cfg.BrotliLevel }};
    brotli_types {{ $cfg.BrotliTypes }};
    {{ end }}

    {{ if $cfg.UseGzip }}
    gzip on;
    gzip_comp_level {{ $cfg.GzipLevel }};
    gzip_http_version 1.1;
    gzip_min_length 256;
    gzip_types {{ $cfg.GzipTypes }};
    gzip_proxied any;
    gzip_vary on;
    {{ end }}

    # Custom headers for response
    {{ range $k, $v := $addHeaders }}
    add_header {{ $k }}            "{{ $v }}";
    {{ end }}

    server_tokens {{ if $cfg.ShowServerTokens }}on{{ else }}off{{ end }};
    {{ if not $cfg.ShowServerTokens }}
    more_clear_headers Server;
    {{ end }}

    # disable warnings
    uninitialized_variable_warn off;

    # Additional available variables:
    # $namespace
    # $ingress_name
    # $service_name
    # $service_port
    log_format upstreaminfo {{ if $cfg.LogFormatEscapeJSON }}escape=json {{ end }}'{{ buildLogFormatUpstream $cfg }}';

    {{/* map urls that should not appear in access.log */}}
    {{/* http://nginx.org/en/docs/http/ngx_http_log_module.html#access_log */}}
    map $request_uri $loggable {
        {{ range $reqUri := $cfg.SkipAccessLogURLs }}
        {{ $reqUri }} 0;{{ end }}
        default 1;
    }

    {{ if $cfg.DisableAccessLog }}
    access_log off;
    {{ else }}
    {{ if $cfg.EnableSyslog }}
    access_log syslog:server={{ $cfg.SyslogHost }}:{{ $cfg.SyslogPort }} upstreaminfo if=$loggable;
    {{ else }}
    access_log {{ $cfg.AccessLogPath }} upstreaminfo {{ $cfg.AccessLogParams }} if=$loggable;
    {{ end }}
    {{ end }}

    {{ if $cfg.EnableSyslog }}
    error_log syslog:server={{ $cfg.SyslogHost }}:{{ $cfg.SyslogPort }} {{ $cfg.ErrorLogLevel }};
    {{ else }}
    error_log  {{ $cfg.ErrorLogPath }} {{ $cfg.ErrorLogLevel }};
    {{ end }}

    {{ buildResolvers $cfg.Resolver $cfg.DisableIpv6DNS }}

    # See https://www.nginx.com/blog/websocket-nginx
    map $http_upgrade $connection_upgrade {
        default          upgrade;
        {{ if (gt $cfg.UpstreamKeepaliveConnections 0) }}
        # See http://nginx.org/en/docs/http/ngx_http_upstream_module.html#keepalive
        ''               '';
        {{ else }}
        ''               close;
        {{ end }}
    }

    # The following is a sneaky way to do "set $the_real_ip $remote_addr"
    # Needed because using set is not allowed outside server blocks.
    map '' $the_real_ip {
    {{ if $cfg.UseProxyProtocol }}
        # Get IP address from Proxy Protocol
        default          $proxy_protocol_addr;
    {{ else }}
        default          $remote_addr;
    {{ end }}
    }

    # Reverse proxies can detect if a client provides a X-Request-ID header, and pass it on to the backend server.
    # If no such header is provided, it can provide a random value.
    map $http_x_request_id $req_id {
        default   $http_x_request_id;
        {{ if $cfg.GenerateRequestID }}
        ""        $request_id;
        {{ end }}
    }

    {{ if and $cfg.UseForwardedHeaders $cfg.ComputeFullForwardedFor }}
    # We can't use $proxy_add_x_forwarded_for because the realip module
    # replaces the remote_addr too soon
    map $http_x_forwarded_for $full_x_forwarded_for {
        {{ if $all.Cfg.UseProxyProtocol }}
        default          "$http_x_forwarded_for, $proxy_protocol_addr";
        ''               "$proxy_protocol_addr";
        {{ else }}
        default          "$http_x_forwarded_for, $realip_remote_addr";
        ''               "$realip_remote_addr";
        {{ end}}
    }
    {{ end }}

    # Create a variable that contains the literal $ character.
    # This works because the geo module will not resolve variables.
    geo $literal_dollar {
        default "$";
    }

    server_name_in_redirect off;
    port_in_redirect        off;

    ssl_protocols {{ $cfg.SSLProtocols }};

    # turn on session caching to drastically improve performance
    {{ if $cfg.SSLSessionCache }}
    ssl_session_cache builtin:1000 shared:SSL:{{ $cfg.SSLSessionCacheSize }};
    ssl_session_timeout {{ $cfg.SSLSessionTimeout }};
    {{ end }}

    # allow configuring ssl session tickets
    ssl_session_tickets {{ if $cfg.SSLSessionTickets }}on{{ else }}off{{ end }};

    {{ if not (empty $cfg.SSLSessionTicketKey ) }}
    ssl_session_ticket_key /etc/nginx/tickets.key;
    {{ end }}

    # slightly reduce the time-to-first-byte
    ssl_buffer_size {{ $cfg.SSLBufferSize }};

    {{ if not (empty $cfg.SSLCiphers) }}
    # allow configuring custom ssl ciphers
    ssl_ciphers '{{ $cfg.SSLCiphers }}';
    ssl_prefer_server_ciphers on;
    {{ end }}

    {{ if not (empty $cfg.SSLDHParam) }}
    # allow custom DH file http://nginx.org/en/docs/http/ngx_http_ssl_module.html#ssl_dhparam
    ssl_dhparam {{ $cfg.SSLDHParam }};
    {{ end }}

    {{ if not $cfg.EnableDynamicTLSRecords }}
    ssl_dyn_rec_size_lo 0;
    {{ end }}

    ssl_ecdh_curve {{ $cfg.SSLECDHCurve }};

    {{ if gt (len $cfg.CustomHTTPErrors) 0 }}
    proxy_intercept_errors on;
    {{ end }}

    {{ range $errCode := $cfg.CustomHTTPErrors }}
    error_page {{ $errCode }} = @custom_upstream-default-backend_{{ $errCode }};{{ end }}

    proxy_ssl_session_reuse on;

    {{ if $cfg.AllowBackendServerHeader }}
    proxy_pass_header Server;
    {{ end }}

    {{ range $header := $cfg.HideHeaders }}proxy_hide_header {{ $header }};
    {{ end }}

    {{ if not (empty $cfg.HTTPSnippet) }}
    # Custom code snippet configured in the configuration configmap
    {{ $cfg.HTTPSnippet }}
    {{ end }}

    upstream upstream_balancer {
        server 0.0.0.1; # placeholder

        balancer_by_lua_block {
          balancer.balance()
        }

        {{ if (gt $cfg.UpstreamKeepaliveConnections 0) }}
        keepalive {{ $cfg.UpstreamKeepaliveConnections }};

        keepalive_timeout  {{ $cfg.UpstreamKeepaliveTimeout }}s;
        keepalive_requests {{ $cfg.UpstreamKeepaliveRequests }};
        {{ end }}
    }

    {{/* build the maps that will be use to validate the Whitelist */}}
    {{ range $server := $servers }}
    {{ $enforceRegex := enforceRegexModifier $server.Locations }}
    {{ range $location := $server.Locations }}
    {{ $path := buildLocation $location $enforceRegex }}

    {{ if isLocationAllowed $location }}
    {{ if gt (len $location.Whitelist.CIDR) 0 }}

    # Deny for {{ print $server.Hostname  $path }}
    geo $the_real_ip {{ buildDenyVariable (print $server.Hostname "_"  $path) }} {
        default 1;

        {{ range $ip := $location.Whitelist.CIDR }}
        {{ $ip }} 0;{{ end }}
    }
    {{ end }}
    {{ end }}
    {{ end }}
    {{ end }}

    {{ range $rl := (filterRateLimits $servers ) }}
    # Ratelimit {{ $rl.Name }}
    geo $the_real_ip $whitelist_{{ $rl.ID }} {
        default 0;
        {{ range $ip := $rl.Whitelist }}
        {{ $ip }} 1;{{ end }}
    }

    # Ratelimit {{ $rl.Name }}
    map $whitelist_{{ $rl.ID }} $limit_{{ $rl.ID }} {
        0 {{ $cfg.LimitConnZoneVariable }};
        1 "";
    }
    {{ end }}

    {{/* build all the required rate limit zones. Each annotation requires a dedicated zone */}}
    {{/* 1MB -> 16 thousand 64-byte states or about 8 thousand 128-byte states */}}
    {{ range $zone := (buildRateLimitZones $servers) }}
    {{ $zone }}
    {{ end }}

    # Global filters
    {{ range $ip := $cfg.BlockCIDRs }}deny {{ trimSpace $ip }};
    {{ end }}

    {{ if gt (len $cfg.BlockUserAgents) 0 }}
    map $http_user_agent $block_ua {
        default 0;

        {{ range $ua := $cfg.BlockUserAgents }}{{ trimSpace $ua }} 1;
        {{ end }}
    }
    {{ end }}

    {{ if gt (len $cfg.BlockReferers) 0 }}
    map $http_referer $block_ref {
        default 0;

        {{ range $ref := $cfg.BlockReferers }}{{ trimSpace $ref }} 1;
        {{ end }}
    }
    {{ end }}

    {{/* Build server redirects (from/to www) */}}
    {{ range $redirect := .RedirectServers }}
    ## start server {{ $redirect.From }}
    server {
        {{ range $address := $all.Cfg.BindAddressIpv4 }}
        listen {{ $address }}:{{ $all.ListenPorts.HTTP }}{{ if $all.Cfg.UseProxyProtocol }} proxy_protocol{{ end }};
        listen {{ $address }}:{{ if $all.IsSSLPassthroughEnabled }}{{ $all.ListenPorts.SSLProxy }} proxy_protocol{{ else }}{{ $all.ListenPorts.HTTPS }}{{ if $all.Cfg.UseProxyProtocol }} proxy_protocol{{ end }}{{ end }} ssl;
        {{ else }}
        listen {{ $all.ListenPorts.HTTP }}{{ if $all.Cfg.UseProxyProtocol }} proxy_protocol{{ end }};
        listen {{ if $all.IsSSLPassthroughEnabled }}{{ $all.ListenPorts.SSLProxy }} proxy_protocol{{ else }}{{ $all.ListenPorts.HTTPS }}{{ if $all.Cfg.UseProxyProtocol }} proxy_protocol{{ end }}{{ end }} ssl;
        {{ end }}
        {{ if $IsIPV6Enabled }}
        {{ range $address := $all.Cfg.BindAddressIpv6 }}
        listen {{ $address }}:{{ $all.ListenPorts.HTTP }}{{ if $all.Cfg.UseProxyProtocol }} proxy_protocol{{ end }};
        listen {{ $address }}:{{ if $all.IsSSLPassthroughEnabled }}{{ $all.ListenPorts.SSLProxy }} proxy_protocol{{ else }}{{ $all.ListenPorts.HTTPS }}{{ if $all.Cfg.UseProxyProtocol }} proxy_protocol{{ end }}{{ end }};
        {{ else }}
        listen [::]:{{ $all.ListenPorts.HTTP }}{{ if $all.Cfg.UseProxyProtocol }} proxy_protocol{{ end }};
        listen [::]:{{ if $all.IsSSLPassthroughEnabled }}{{ $all.ListenPorts.SSLProxy }} proxy_protocol{{ else }}{{ $all.ListenPorts.HTTPS }}{{ if $all.Cfg.UseProxyProtocol }} proxy_protocol{{ end }}{{ end }};
        {{ end }}
        {{ end }}
        server_name {{ $redirect.From }};

        {{ if not (empty $redirect.SSLCert.PemFileName) }}
        {{/* comment PEM sha is required to detect changes in the generated configuration and force a reload */}}
        # PEM sha: {{ $redirect.SSLCert.PemSHA }}
        ssl_certificate                         {{ $redirect.SSLCert.PemFileName }};
        ssl_certificate_key                     {{ $redirect.SSLCert.PemFileName }};
        {{ if not (empty $redirect.SSLCert.FullChainPemFileName)}}
        ssl_trusted_certificate                 {{ $redirect.SSLCert.FullChainPemFileName }};
        ssl_stapling                            on;
        ssl_stapling_verify                     on;
        {{ end }}

        {{ if $all.DynamicCertificatesEnabled}}
        ssl_certificate_by_lua_block {
            certificate.call()
        }
        {{ end }}
        {{ end }}

        {{ if gt (len $cfg.BlockUserAgents) 0 }}
        if ($block_ua) {
           return 403;
        }
        {{ end }}
        {{ if gt (len $cfg.BlockReferers) 0 }}
        if ($block_ref) {
           return 403;
        }
        {{ end }}

        {{ if ne $all.ListenPorts.HTTPS 443 }}
        {{ $redirect_port := (printf ":%v" $all.ListenPorts.HTTPS) }}
        return {{ $all.Cfg.HTTPRedirectCode }} $scheme://{{ $redirect.To }}{{ $redirect_port }}$request_uri;
        {{ else }}
        return {{ $all.Cfg.HTTPRedirectCode }} $scheme://{{ $redirect.To }}$request_uri;
        {{ end }}
    }
    ## end server {{ $redirect.From }}
    {{ end }}

    {{ range $server := $servers }}

    ## start server {{ $server.Hostname }}
    server {
        server_name {{ $server.Hostname }} {{ $server.Alias }};

        {{ if gt (len $cfg.BlockUserAgents) 0 }}
        if ($block_ua) {
           return 403;
        }
        {{ end }}
        {{ if gt (len $cfg.BlockReferers) 0 }}
        if ($block_ref) {
           return 403;
        }
        {{ end }}

        {{ template "SERVER" serverConfig $all $server }}

        {{ if not (empty $cfg.ServerSnippet) }}
        # Custom code snippet configured in the configuration configmap
        {{ $cfg.ServerSnippet }}
        {{ end }}

        {{ template "CUSTOM_ERRORS" (buildCustomErrorDeps "upstream-default-backend" $cfg.CustomHTTPErrors $all.EnableMetrics) }}
    }
    ## end server {{ $server.Hostname }}

    {{ end }}

    # backend for when default-backend-service is not configured or it does not have endpoints
    server {
        listen {{ $all.ListenPorts.Default }} default_server {{ if $all.Cfg.ReusePort }}reuseport{{ end }} backlog={{ $all.BacklogSize }};
        {{ if $IsIPV6Enabled }}listen [::]:{{ $all.ListenPorts.Default }} default_server {{ if $all.Cfg.ReusePort }}reuseport{{ end }} backlog={{ $all.BacklogSize }};{{ end }}
        set $proxy_upstream_name "internal";

        access_log off;

        location / {
          return 404;
        }
    }

    # default server, used for NGINX healthcheck and access to nginx stats
    server {
        listen unix:{{ .StatusSocket }};
        set $proxy_upstream_name "internal";

        keepalive_timeout 0;
        gzip off;

        access_log off;

        {{ if $cfg.EnableOpentracing }}
        opentracing off;
        {{ end }}

        location {{ $healthzURI }} {
            return 200;
        }

        location /is-dynamic-lb-initialized {
            content_by_lua_block {
                local configuration = require("configuration")
                local backend_data = configuration.get_backends_data()
                if not backend_data then
                    ngx.exit(ngx.HTTP_INTERNAL_SERVER_ERROR)
                    return
                end

                ngx.say("OK")
                ngx.exit(ngx.HTTP_OK)
            }
        }

        location {{ .StatusPath }} {
            stub_status on;
        }

        location /configuration {
            # this should be equals to configuration_data dict
            client_max_body_size                    10m;
            client_body_buffer_size                 10m;
            proxy_buffering                         off;

            content_by_lua_block {
              configuration.call()
            }
        }

        location / {
            content_by_lua_block {
                ngx.exit(ngx.HTTP_NOT_FOUND)
            }
        }
    }
}

stream {
    lua_package_cpath "/usr/local/lib/lua/?.so;/usr/lib/lua-platform-path/lua/5.1/?.so;;";
    lua_package_path "/etc/nginx/lua/?.lua;/etc/nginx/lua/vendor/?.lua;/usr/local/lib/lua/?.lua;;";

    lua_shared_dict tcp_udp_configuration_data 5M;

    init_by_lua_block {
        require("resty.core")
        collectgarbage("collect")

        -- init modules
        local ok, res

        ok, res = pcall(require, "configuration")
        if not ok then
          error("require failed: " .. tostring(res))
        else
          configuration = res
          configuration.nameservers = { {{ buildResolversForLua $cfg.Resolver $cfg.DisableIpv6DNS }} }
        end

        ok, res = pcall(require, "tcp_udp_configuration")
        if not ok then
          error("require failed: " .. tostring(res))
        else
          tcp_udp_configuration = res
        end

        ok, res = pcall(require, "tcp_udp_balancer")
        if not ok then
          error("require failed: " .. tostring(res))
        else
          tcp_udp_balancer = res
        end
    }

    init_worker_by_lua_block {
        tcp_udp_balancer.init_worker()
    }

    lua_add_variable $proxy_upstream_name;

    log_format log_stream {{ $cfg.LogFormatStream }};

    {{ if $cfg.DisableAccessLog }}
    access_log off;
    {{ else }}
    access_log {{ $cfg.AccessLogPath }} log_stream {{ $cfg.AccessLogParams }};
    {{ end }}

    error_log  {{ $cfg.ErrorLogPath }};

    upstream upstream_balancer {
        server 0.0.0.1:1234; # placeholder

        balancer_by_lua_block {
          tcp_udp_balancer.balance()
        }
    }

    server {
        listen unix:{{ .StreamSocket }};

        content_by_lua_block {
          tcp_udp_configuration.call()
        }
    }

    # TCP services
    {{ range $tcpServer := .TCPBackends }}
    server {
        preread_by_lua_block {
            ngx.var.proxy_upstream_name="tcp-{{ $tcpServer.Backend.Namespace }}-{{ $tcpServer.Backend.Name }}-{{ $tcpServer.Backend.Port }}";
        }

        {{ range $address := $all.Cfg.BindAddressIpv4 }}
        listen                  {{ $address }}:{{ $tcpServer.Port }}{{ if $tcpServer.Backend.ProxyProtocol.Decode }} proxy_protocol{{ end }};
        {{ else }}
        listen                  {{ $tcpServer.Port }}{{ if $tcpServer.Backend.ProxyProtocol.Decode }} proxy_protocol{{ end }};
        {{ end }}
        {{ if $IsIPV6Enabled }}
        {{ range $address := $all.Cfg.BindAddressIpv6 }}
        listen                  {{ $address }}:{{ $tcpServer.Port }}{{ if $tcpServer.Backend.ProxyProtocol.Decode }} proxy_protocol{{ end }};
        {{ else }}
        listen                  [::]:{{ $tcpServer.Port }}{{ if $tcpServer.Backend.ProxyProtocol.Decode }} proxy_protocol{{ end }};
        {{ end }}
        {{ end }}
        proxy_timeout           {{ $cfg.ProxyStreamTimeout }};
        proxy_pass              upstream_balancer;
        {{ if $tcpServer.Backend.ProxyProtocol.Encode }}
        proxy_protocol          on;
        {{ end }}
    }
    {{ end }}

    # UDP services
    {{ range $udpServer := .UDPBackends }}
    server {
        preread_by_lua_block {
            ngx.var.proxy_upstream_name="udp-{{ $udpServer.Backend.Namespace }}-{{ $udpServer.Backend.Name }}-{{ $udpServer.Backend.Port }}";
        }

        {{ range $address := $all.Cfg.BindAddressIpv4 }}
        listen                  {{ $address }}:{{ $udpServer.Port }} udp;
        {{ else }}
        listen                  {{ $udpServer.Port }} udp;
        {{ end }}
        {{ if $IsIPV6Enabled }}
        {{ range $address := $all.Cfg.BindAddressIpv6 }}
        listen                  {{ $address }}:{{ $udpServer.Port }} udp;
        {{ else }}
        listen                  [::]:{{ $udpServer.Port }} udp;
        {{ end }}
        {{ end }}
        proxy_responses         {{ $cfg.ProxyStreamResponses }};
        proxy_timeout           {{ $cfg.ProxyStreamTimeout }};
        proxy_pass              upstream_balancer;
    }
    {{ end }}
}

{{/* definition of templates to avoid repetitions */}}
{{ define "CUSTOM_ERRORS" }}
        {{ $enableMetrics := .EnableMetrics }}
        {{ $upstreamName := .UpstreamName }}
        {{ range $errCode := .ErrorCodes }}
        location @custom_{{ $upstreamName }}_{{ $errCode }} {
            internal;

            proxy_intercept_errors off;

            proxy_set_header       X-Code             {{ $errCode }};
            proxy_set_header       X-Format           $http_accept;
            proxy_set_header       X-Original-URI     $request_uri;
            proxy_set_header       X-Namespace        $namespace;
            proxy_set_header       X-Ingress-Name     $ingress_name;
            proxy_set_header       X-Service-Name     $service_name;
            proxy_set_header       X-Service-Port     $service_port;
            proxy_set_header       X-Request-ID       $req_id;
            proxy_set_header       Host               $best_http_host;

            set $proxy_upstream_name {{ $upstreamName }};

            rewrite                (.*) / break;

            proxy_pass            http://upstream_balancer;
            log_by_lua_block {
                {{ if $enableMetrics }}
                monitor.call()
                {{ end }}
            }
        }
        {{ end }}
{{ end }}

{{/* CORS support from https://michielkalkman.com/snippets/nginx-cors-open-configuration.html */}}
{{ define "CORS" }}
     {{ $cors := .CorsConfig }}
     # Cors Preflight methods needs additional options and different Return Code
     if ($request_method = 'OPTIONS') {
        more_set_headers 'Access-Control-Allow-Origin: {{ $cors.CorsAllowOrigin }}';
        {{ if $cors.CorsAllowCredentials }} more_set_headers 'Access-Control-Allow-Credentials: {{ $cors.CorsAllowCredentials }}'; {{ end }}
        more_set_headers 'Access-Control-Allow-Methods: {{ $cors.CorsAllowMethods }}';
        more_set_headers 'Access-Control-Allow-Headers: {{ $cors.CorsAllowHeaders }}';
        more_set_headers 'Access-Control-Max-Age: {{ $cors.CorsMaxAge }}';
        more_set_headers 'Content-Type: text/plain charset=UTF-8';
        more_set_headers 'Content-Length: 0';
        return 204;
     }

        more_set_headers 'Access-Control-Allow-Origin: {{ $cors.CorsAllowOrigin }}';
        {{ if $cors.CorsAllowCredentials }} more_set_headers 'Access-Control-Allow-Credentials: {{ $cors.CorsAllowCredentials }}'; {{ end }}
        more_set_headers 'Access-Control-Allow-Methods: {{ $cors.CorsAllowMethods }}';
        more_set_headers 'Access-Control-Allow-Headers: {{ $cors.CorsAllowHeaders }}';

{{ end }}

{{/* definition of server-template to avoid repetitions with server-alias */}}
{{ define "SERVER" }}
        {{ $all := .First }}
        {{ $server := .Second }}
        {{ range $address := $all.Cfg.BindAddressIpv4 }}
        listen {{ $address }}:{{ $all.ListenPorts.HTTP }}{{ if $all.Cfg.UseProxyProtocol }} proxy_protocol{{ end }}{{ if eq $server.Hostname "_"}} default_server {{ if $all.Cfg.ReusePort }}reuseport{{ end }} backlog={{ $all.BacklogSize }}{{end}};
        {{ else }}
        listen {{ $all.ListenPorts.HTTP }}{{ if $all.Cfg.UseProxyProtocol }} proxy_protocol{{ end }}{{ if eq $server.Hostname "_"}} default_server {{ if $all.Cfg.ReusePort }}reuseport{{ end }} backlog={{ $all.BacklogSize }}{{end}};
        {{ end }}
        {{ if $all.IsIPV6Enabled }}
        {{ range $address := $all.Cfg.BindAddressIpv6 }}
        listen {{ $address }}:{{ $all.ListenPorts.HTTP }}{{ if $all.Cfg.UseProxyProtocol }} proxy_protocol{{ end }}{{ if eq $server.Hostname "_"}} default_server {{ if $all.Cfg.ReusePort }}reuseport{{ end }} backlog={{ $all.BacklogSize }}{{ end }};
        {{ else }}
        listen [::]:{{ $all.ListenPorts.HTTP }}{{ if $all.Cfg.UseProxyProtocol }} proxy_protocol{{ end }}{{ if eq $server.Hostname "_"}} default_server {{ if $all.Cfg.ReusePort }}reuseport{{ end }} backlog={{ $all.BacklogSize }}{{ end }};
        {{ end }}
        {{ end }}
        set $proxy_upstream_name "-";
        set $pass_access_scheme $scheme;
        set $pass_server_port $server_port;
        set $best_http_host $http_host;
        set $pass_port $pass_server_port;

        {{/* Listen on {{ $all.ListenPorts.SSLProxy }} because port {{ $all.ListenPorts.HTTPS }} is used in the TLS sni server */}}
        {{/* This listener must always have proxy_protocol enabled, because the SNI listener forwards on source IP info in it. */}}
        {{ if not (empty $server.SSLCert.PemFileName) }}
        {{ range $address := $all.Cfg.BindAddressIpv4 }}
        listen {{ $address }}:{{ if $all.IsSSLPassthroughEnabled }}{{ $all.ListenPorts.SSLProxy }} proxy_protocol {{ else }}{{ $all.ListenPorts.HTTPS }}{{ if $all.Cfg.UseProxyProtocol }} proxy_protocol{{ end }}{{ end }} {{ if eq $server.Hostname "_"}} default_server {{ if $all.Cfg.ReusePort }}reuseport{{ end }} backlog={{ $all.BacklogSize }}{{end}} ssl {{ if $all.Cfg.UseHTTP2 }}http2{{ end }};
        {{ else }}
        listen {{ if $all.IsSSLPassthroughEnabled }}{{ $all.ListenPorts.SSLProxy }} proxy_protocol {{ else }}{{ $all.ListenPorts.HTTPS }}{{ if $all.Cfg.UseProxyProtocol }} proxy_protocol{{ end }}{{ end }} {{ if eq $server.Hostname "_"}} default_server {{ if $all.Cfg.ReusePort }}reuseport{{ end }} backlog={{ $all.BacklogSize }}{{end}} ssl {{ if $all.Cfg.UseHTTP2 }}http2{{ end }};
        {{ end }}
        {{ if $all.IsIPV6Enabled }}
        {{ range $address := $all.Cfg.BindAddressIpv6 }}
        {{ if not (empty $server.SSLCert.PemFileName) }}listen {{ $address }}:{{ if $all.IsSSLPassthroughEnabled }}{{ $all.ListenPorts.SSLProxy }} proxy_protocol{{ else }}{{ $all.ListenPorts.HTTPS }}{{ if $all.Cfg.UseProxyProtocol }} proxy_protocol{{ end }}{{ end }}{{ end }} {{ if eq $server.Hostname "_"}} default_server {{ if $all.Cfg.ReusePort }}reuseport{{ end }} backlog={{ $all.BacklogSize }}{{end}} ssl {{ if $all.Cfg.UseHTTP2 }}http2{{ end }};
        {{ else }}
        {{ if not (empty $server.SSLCert.PemFileName) }}listen [::]:{{ if $all.IsSSLPassthroughEnabled }}{{ $all.ListenPorts.SSLProxy }} proxy_protocol{{ else }}{{ $all.ListenPorts.HTTPS }}{{ if $all.Cfg.UseProxyProtocol }} proxy_protocol{{ end }}{{ end }}{{ end }} {{ if eq $server.Hostname "_"}} default_server {{ if $all.Cfg.ReusePort }}reuseport{{ end }} backlog={{ $all.BacklogSize }}{{end}} ssl {{ if $all.Cfg.UseHTTP2 }}http2{{ end }};
        {{ end }}
        {{ end }}
        {{/* comment PEM sha is required to detect changes in the generated configuration and force a reload */}}
        # PEM sha: {{ $server.SSLCert.PemSHA }}
        ssl_certificate                         {{ $server.SSLCert.PemFileName }};
        ssl_certificate_key                     {{ $server.SSLCert.PemFileName }};
        {{ if not (empty $server.SSLCert.FullChainPemFileName)}}
        ssl_trusted_certificate                 {{ $server.SSLCert.FullChainPemFileName }};
        ssl_stapling                            on;
        ssl_stapling_verify                     on;
        {{ end }}

        {{ if $all.DynamicCertificatesEnabled}}
        ssl_certificate_by_lua_block {
            certificate.call()
        }
        {{ end }}
        {{ end }}

        {{ if not (empty $server.AuthTLSError) }}
        # {{ $server.AuthTLSError }}
        return 403;
        {{ else }}

        {{ if not (empty $server.CertificateAuth.CAFileName) }}
        # PEM sha: {{ $server.CertificateAuth.PemSHA }}
        ssl_client_certificate                  {{ $server.CertificateAuth.CAFileName }};
        ssl_verify_client                       {{ $server.CertificateAuth.VerifyClient }};
        ssl_verify_depth                        {{ $server.CertificateAuth.ValidationDepth }};
        {{ if not (empty $server.CertificateAuth.ErrorPage)}}
        error_page 495 496 = {{ $server.CertificateAuth.ErrorPage }};
        {{ end }}
        {{ end }}

        {{ if not (empty $server.SSLCiphers) }}
        ssl_ciphers                             {{ $server.SSLCiphers }};
        {{ end }}

        {{ if not (empty $server.ServerSnippet) }}
        {{ $server.ServerSnippet }}
        {{ end }}

        {{ range $errorLocation := (buildCustomErrorLocationsPerServer $server) }}
        {{ template "CUSTOM_ERRORS" (buildCustomErrorDeps $errorLocation.UpstreamName $errorLocation.Codes $all.EnableMetrics) }}
        {{ end }}


        {{ $enforceRegex := enforceRegexModifier $server.Locations }}
        {{ range $location := $server.Locations }}
        {{ $path := buildLocation $location $enforceRegex }}
        {{ $proxySetHeader := proxySetHeader $location }}
        {{ $authPath := buildAuthLocation $location }}

        {{ if not (empty $location.Rewrite.AppRoot)}}
        if ($uri = /) {
            return 302 {{ $location.Rewrite.AppRoot }};
        }
        {{ end }}

        {{ if $authPath }}
        location = {{ $authPath }} {
            internal;

            # ngx_auth_request module overrides variables in the parent request,
            # therefore we have to explicitly set this variable again so that when the parent request
            # resumes it has the correct value set for this variable so that Lua can pick backend correctly
            set $proxy_upstream_name "{{ buildUpstreamName $location }}";

            proxy_pass_request_body     off;
            proxy_set_header            Content-Length "";
            proxy_set_header            X-Forwarded-Proto "";

            {{ if $location.ExternalAuth.Method }}
            proxy_method                {{ $location.ExternalAuth.Method }};
            proxy_set_header            X-Original-URI          $request_uri;
            proxy_set_header            X-Scheme                $pass_access_scheme;
            {{ end }}

            proxy_set_header            Host                    {{ $location.ExternalAuth.Host }};
            proxy_set_header            X-Original-URL          $scheme://$http_host$request_uri;
            proxy_set_header            X-Original-Method       $request_method;
            proxy_set_header            X-Sent-From             "nginx-ingress-controller";
            proxy_set_header            X-Real-IP               $the_real_ip;
            {{ if and $all.Cfg.UseForwardedHeaders $all.Cfg.ComputeFullForwardedFor }}
            proxy_set_header            X-Forwarded-For        $full_x_forwarded_for;
            {{ else }}
            proxy_set_header            X-Forwarded-For        $the_real_ip;
            {{ end }}

            {{ if $location.ExternalAuth.RequestRedirect }}
            proxy_set_header            X-Auth-Request-Redirect {{ $location.ExternalAuth.RequestRedirect }};
            {{ else }}
            proxy_set_header            X-Auth-Request-Redirect $request_uri;
            {{ end }}

            proxy_buffering                         {{ $location.Proxy.ProxyBuffering }};
            proxy_buffer_size                       {{ $location.Proxy.BufferSize }};
            proxy_buffers                           {{ $location.Proxy.BuffersNumber }} {{ $location.Proxy.BufferSize }};
            proxy_request_buffering                 {{ $location.Proxy.RequestBuffering }};

            proxy_http_version          1.1;
            proxy_ssl_server_name       on;
            proxy_pass_request_headers  on;
            {{ if isValidByteSize $location.Proxy.BodySize true }}
            client_max_body_size        {{ $location.Proxy.BodySize }};
            {{ end }}
            {{ if isValidByteSize $location.ClientBodyBufferSize false }}
            client_body_buffer_size     {{ $location.ClientBodyBufferSize }};
            {{ end }}

            # Pass the extracted client certificate to the auth provider
            {{ if not (empty $server.CertificateAuth.CAFileName) }}
            {{ if $server.CertificateAuth.PassCertToUpstream }}
            proxy_set_header ssl-client-cert        $ssl_client_escaped_cert;
            {{ end }}
            proxy_set_header ssl-client-verify      $ssl_client_verify;
            proxy_set_header ssl-client-subject-dn  $ssl_client_s_dn;
            proxy_set_header ssl-client-issuer-dn   $ssl_client_i_dn;
            {{ end }}

            {{ if not (empty $location.ExternalAuth.AuthSnippet) }}
            {{ $location.ExternalAuth.AuthSnippet }}
            {{ end }}

            set $target {{ $location.ExternalAuth.URL }};
            proxy_pass $target;
        }
        {{ end }}

        location {{ $path }} {
            {{ $ing := (getIngressInformation $location.Ingress $server.Hostname $location.Path) }}
            set $namespace      "{{ $ing.Namespace }}";
            set $ingress_name   "{{ $ing.Rule }}";
            set $service_name   "{{ $ing.Service }}";
            set $service_port   "{{ $location.Port }}";
            set $location_path  "{{ $location.Path | escapeLiteralDollar }}";

            {{ if $all.Cfg.EnableOpentracing }}
            {{ opentracingPropagateContext $location }};
            {{ end }}

            rewrite_by_lua_block {
                lua_ingress.rewrite({{ locationConfigForLua $location $server $all }})
                balancer.rewrite()
                plugins.run()
            }

            access_by_lua_block {
                {{ if shouldConfigureLuaRestyWAF $all.Cfg.DisableLuaRestyWAF $location.LuaRestyWAF.Mode }}
                local lua_resty_waf = require("resty.waf")
                local waf = lua_resty_waf:new()

                waf:set_option("mode", "{{ $location.LuaRestyWAF.Mode }}")
                waf:set_option("storage_zone", "waf_storage")

                {{ if $location.LuaRestyWAF.AllowUnknownContentTypes }}
                waf:set_option("allow_unknown_content_types", true)
                {{ else }}
                waf:set_option("allowed_content_types", { "text/html", "text/json", "application/json" })
                {{ end }}

                waf:set_option("event_log_level", ngx.WARN)

                {{ if gt $location.LuaRestyWAF.ScoreThreshold 0 }}
                waf:set_option("score_threshold", {{ $location.LuaRestyWAF.ScoreThreshold }})
                {{ end }}

                {{ if not $location.LuaRestyWAF.ProcessMultipartBody }}
                waf:set_option("process_multipart_body", false)
                {{ end }}

                {{ if $location.LuaRestyWAF.Debug }}
                waf:set_option("debug", true)
                waf:set_option("event_log_request_arguments", true)
                waf:set_option("event_log_request_body", true)
                waf:set_option("event_log_request_headers", true)
                waf:set_option("req_tid_header", true)
                waf:set_option("res_tid_header", true)
                {{ end }}

                {{ range $ruleset := $location.LuaRestyWAF.IgnoredRuleSets }}
                waf:set_option("ignore_ruleset", "{{ $ruleset }}")
                {{ end }}

                {{ if gt (len $location.LuaRestyWAF.ExtraRulesetString) 0 }}
                waf:set_option("add_ruleset_string", "10000_extra_rules", {{ $location.LuaRestyWAF.ExtraRulesetString }})
                {{ end }}

                waf:exec()
                {{ end }}

                plugins.run()
            }

            header_filter_by_lua_block {
                {{ if shouldConfigureLuaRestyWAF $all.Cfg.DisableLuaRestyWAF $location.LuaRestyWAF.Mode }}
                local lua_resty_waf = require "resty.waf"
                local waf = lua_resty_waf:new()
                waf:exec()
                {{ end }}

                plugins.run()
            }
            body_filter_by_lua_block {
                {{ if shouldConfigureLuaRestyWAF $all.Cfg.DisableLuaRestyWAF $location.LuaRestyWAF.Mode }}
                local lua_resty_waf = require "resty.waf"
                local waf = lua_resty_waf:new()
                waf:exec()
                {{ end }}
            }

            log_by_lua_block {
                {{ if shouldConfigureLuaRestyWAF $all.Cfg.DisableLuaRestyWAF $location.LuaRestyWAF.Mode }}
                local lua_resty_waf = require "resty.waf"
                local waf = lua_resty_waf:new()
                waf:exec()
                {{ end }}
                balancer.log()
                {{ if $all.EnableMetrics }}
                monitor.call()
                {{ end }}
<<<<<<< HEAD
                statsd_monitor.call()
=======

                plugins.run()
>>>>>>> d3f9fbb8
            }

            {{ if (and (not (empty $server.SSLCert.PemFileName)) $all.Cfg.HSTS) }}
            if ($scheme = https) {
            more_set_headers                        "Strict-Transport-Security: max-age={{ $all.Cfg.HSTSMaxAge }}{{ if $all.Cfg.HSTSIncludeSubdomains }}; includeSubDomains{{ end }}{{ if $all.Cfg.HSTSPreload }}; preload{{ end }}";
            }
            {{ end }}


            {{ if not $location.Logs.Access }}
            access_log off;
            {{ end }}

            {{ if $location.Logs.Rewrite }}
            rewrite_log on;
            {{ end }}

            {{ if $location.HTTP2PushPreload }}
            http2_push_preload on;
            {{ end }}

            port_in_redirect {{ if $location.UsePortInRedirects }}on{{ else }}off{{ end }};

            set $proxy_upstream_name    "{{ buildUpstreamName $location }}";
            set $proxy_host             $proxy_upstream_name;

            {{ if (or $location.ModSecurity.Enable $all.Cfg.EnableModsecurity) }}
            modsecurity on;

            {{ if $location.ModSecurity.Snippet }}
            modsecurity_rules '
                {{ $location.ModSecurity.Snippet }}
            ';
            {{ else if (or $location.ModSecurity.OWASPRules $all.Cfg.EnableOWASPCoreRules) }}
            modsecurity_rules_file /etc/nginx/owasp-modsecurity-crs/nginx-modsecurity.conf;
            {{ else }}
            modsecurity_rules_file /etc/nginx/modsecurity/modsecurity.conf;
            {{ end }}

            {{ if (not (empty $location.ModSecurity.TransactionID)) }}
            modsecurity_transaction_id "{{ $location.ModSecurity.TransactionID }}";
            {{ end }}
            {{ end }}

            {{ if isLocationAllowed $location }}
            {{ if gt (len $location.Whitelist.CIDR) 0 }}
            if ({{ buildDenyVariable (print $server.Hostname "_"  $path) }}) {
                return 403;
            }
            {{ end }}

            {{ if not (isLocationInLocationList $location $all.Cfg.NoAuthLocations) }}
            {{ if $authPath }}
            # this location requires authentication
            auth_request        {{ $authPath }};
            auth_request_set    $auth_cookie $upstream_http_set_cookie;
            add_header          Set-Cookie $auth_cookie;
            {{- range $line := buildAuthResponseHeaders $location }}
            {{ $line }}
            {{- end }}
            {{ end }}

            {{ if $location.ExternalAuth.SigninURL }}
            set_escape_uri $escaped_request_uri $request_uri;
            error_page 401 = {{ buildAuthSignURL $location.ExternalAuth.SigninURL }};
            {{ end }}

            {{ if $location.BasicDigestAuth.Secured }}
            {{ if eq $location.BasicDigestAuth.Type "basic" }}
            auth_basic "{{ $location.BasicDigestAuth.Realm }}";
            auth_basic_user_file {{ $location.BasicDigestAuth.File }};
            {{ else }}
            auth_digest "{{ $location.BasicDigestAuth.Realm }}";
            auth_digest_user_file {{ $location.BasicDigestAuth.File }};
            {{ end }}
            proxy_set_header Authorization "";
            {{ end }}
            {{ end }}

            {{/* if the location contains a rate limit annotation, create one */}}
            {{ $limits := buildRateLimit $location }}
            {{ range $limit := $limits }}
            {{ $limit }}{{ end }}

            {{ if $location.CorsConfig.CorsEnabled }}
            {{ template "CORS" $location }}
            {{ end }}

            {{ buildInfluxDB $location.InfluxDB }}

            {{ if not (empty $location.Redirect.URL) }}
            if ($uri ~* {{ stripLocationModifer $path }}) {
                return {{ $location.Redirect.Code }} {{ $location.Redirect.URL }};
            }
            {{ end }}

            {{ if isValidByteSize $location.Proxy.BodySize true }}
            client_max_body_size                    {{ $location.Proxy.BodySize }};
            {{ end }}
            {{ if isValidByteSize $location.ClientBodyBufferSize false }}
            client_body_buffer_size                 {{ $location.ClientBodyBufferSize }};
            {{ end }}

            {{/* By default use vhost as Host to upstream, but allow overrides */}}
            {{ if not (empty $location.UpstreamVhost) }}
            {{ $proxySetHeader }} Host                   "{{ $location.UpstreamVhost }}";
            {{ else }}
            {{ $proxySetHeader }} Host                   $best_http_host;
            {{ end }}

            # Pass the extracted client certificate to the backend
            {{ if not (empty $server.CertificateAuth.CAFileName) }}
            {{ if $server.CertificateAuth.PassCertToUpstream }}
            {{ $proxySetHeader }} ssl-client-cert        $ssl_client_escaped_cert;
            {{ end }}
            {{ $proxySetHeader }} ssl-client-verify      $ssl_client_verify;
            {{ $proxySetHeader }} ssl-client-subject-dn  $ssl_client_s_dn;
            {{ $proxySetHeader }} ssl-client-issuer-dn   $ssl_client_i_dn;
            {{ end }}

            # Allow websocket connections
            {{ $proxySetHeader }}                        Upgrade           $http_upgrade;
            {{ if $location.Connection.Enabled}}
            {{ $proxySetHeader }}                        Connection        {{ $location.Connection.Header }};
            {{ else }}
            {{ $proxySetHeader }}                        Connection        $connection_upgrade;
            {{ end }}

            {{ $proxySetHeader }} X-Request-ID           $req_id;
            {{ $proxySetHeader }} X-Real-IP              $the_real_ip;
            {{ if and $all.Cfg.UseForwardedHeaders $all.Cfg.ComputeFullForwardedFor }}
            {{ $proxySetHeader }} X-Forwarded-For        $full_x_forwarded_for;
            {{ else }}
            {{ $proxySetHeader }} X-Forwarded-For        $the_real_ip;
            {{ end }}
            {{ $proxySetHeader }} X-Forwarded-Host       $best_http_host;
            {{ $proxySetHeader }} X-Forwarded-Port       $pass_port;
            {{ $proxySetHeader }} X-Forwarded-Proto      $pass_access_scheme;
            {{ if $all.Cfg.ProxyAddOriginalURIHeader }}
            {{ $proxySetHeader }} X-Original-URI         $request_uri;
            {{ end }}
            {{ $proxySetHeader }} X-Scheme               $pass_access_scheme;

            # Pass the original X-Forwarded-For
            {{ $proxySetHeader }} X-Original-Forwarded-For {{ buildForwardedFor $all.Cfg.ForwardedForHeader }};

            # mitigate HTTPoxy Vulnerability
            # https://www.nginx.com/blog/mitigating-the-httpoxy-vulnerability-with-nginx/
            {{ $proxySetHeader }} Proxy                  "";

            # Custom headers to proxied server
            {{ range $k, $v := $all.ProxySetHeaders }}
            {{ $proxySetHeader }} {{ $k }}                    "{{ $v }}";
            {{ end }}

            proxy_connect_timeout                   {{ $location.Proxy.ConnectTimeout }}s;
            proxy_send_timeout                      {{ $location.Proxy.SendTimeout }}s;
            proxy_read_timeout                      {{ $location.Proxy.ReadTimeout }}s;

            proxy_buffering                         {{ $location.Proxy.ProxyBuffering }};
            proxy_buffer_size                       {{ $location.Proxy.BufferSize }};
            proxy_buffers                           {{ $location.Proxy.BuffersNumber }} {{ $location.Proxy.BufferSize }};
            proxy_request_buffering                 {{ $location.Proxy.RequestBuffering }};

            proxy_http_version                      1.1;

            proxy_cookie_domain                     {{ $location.Proxy.CookieDomain }};
            proxy_cookie_path                       {{ $location.Proxy.CookiePath }};

            # In case of errors try the next upstream server before returning an error
            proxy_next_upstream                     {{ buildNextUpstream $location.Proxy.NextUpstream $all.Cfg.RetryNonIdempotent }};
            proxy_next_upstream_tries               {{ $location.Proxy.NextUpstreamTries }};

            {{/* Add any additional configuration defined */}}
            {{ $location.ConfigurationSnippet }}

            {{ if not (empty $all.Cfg.LocationSnippet) }}
            # Custom code snippet configured in the configuration configmap
            {{ $all.Cfg.LocationSnippet }}
            {{ end }}

            {{/* if we are sending the request to a custom default backend, we add the required headers */}}
            {{ if (hasPrefix $location.Backend "custom-default-backend-") }}
            proxy_set_header       X-Code             503;
            proxy_set_header       X-Format           $http_accept;
            proxy_set_header       X-Namespace        $namespace;
            proxy_set_header       X-Ingress-Name     $ingress_name;
            proxy_set_header       X-Service-Name     $service_name;
            proxy_set_header       X-Service-Port     $service_port;
            proxy_set_header       X-Request-ID       $req_id;
            {{ end }}

            {{ if $location.Satisfy }}
            satisfy {{ $location.Satisfy }};
            {{ end }}

            {{/* if a location-specific error override is set, add the proxy_intercept here */}}
            {{ if $location.CustomHTTPErrors }}
            # Custom error pages per ingress
            proxy_intercept_errors on;
            {{ end }}

            {{ range $errCode := $location.CustomHTTPErrors }}
            error_page {{ $errCode }} = @custom_{{ $location.DefaultBackendUpstreamName }}_{{ $errCode }};{{ end }}

            {{ buildProxyPass $server.Hostname $all.Backends $location }}
            {{ if (or (eq $location.Proxy.ProxyRedirectFrom "default") (eq $location.Proxy.ProxyRedirectFrom "off")) }}
            proxy_redirect                          {{ $location.Proxy.ProxyRedirectFrom }};
            {{ else if not (eq $location.Proxy.ProxyRedirectTo "off") }}
            proxy_redirect                          {{ $location.Proxy.ProxyRedirectFrom }} {{ $location.Proxy.ProxyRedirectTo }};
            {{ end }}
            {{ else }}
            # Location denied. Reason: {{ $location.Denied | printf "%q" }}
            return 503;
            {{ end }}
        }
        {{ end }}
        {{ end }}

        {{ if eq $server.Hostname "_" }}
        # health checks in cloud providers require the use of port {{ $all.ListenPorts.HTTP }}
        location {{ $all.HealthzURI }} {
            {{ if $all.Cfg.EnableOpentracing }}
            opentracing off;
            {{ end }}

            access_log off;
            return 200;
        }

        # this is required to avoid error if nginx is being monitored
        # with an external software (like sysdig)
        location /nginx_status {
            {{ if $all.Cfg.EnableOpentracing }}
            opentracing off;
            {{ end }}

            {{ range $v := $all.NginxStatusIpv4Whitelist }}
            allow {{ $v }};
            {{ end }}
            {{ if $all.IsIPV6Enabled -}}
            {{ range $v := $all.NginxStatusIpv6Whitelist }}
            allow {{ $v }};
            {{ end }}
            {{ end -}}
            deny all;

            access_log off;
            stub_status on;
        }

        {{ end }}

{{ end }}<|MERGE_RESOLUTION|>--- conflicted
+++ resolved
@@ -109,14 +109,6 @@
         end
         {{ end }}
 
-<<<<<<< HEAD
-        ok, res = pcall(require, "statsd_monitor")
-        if not ok then
-          error("require(statsd_monitor) failed: " .. tostring(res))
-        else
-          statsd_monitor = res
-        end
-=======
         ok, res = pcall(require, "plugins")
         if not ok then
           error("require failed: " .. tostring(res))
@@ -125,7 +117,13 @@
         end
         -- load all plugins that'll be used here
         plugins.init({})
->>>>>>> d3f9fbb8
+
+        ok, res = pcall(require, "statsd_monitor")
+        if not ok then
+          error("require(statsd_monitor) failed: " .. tostring(res))
+        else
+          statsd_monitor = res
+        end
     }
 
     init_worker_by_lua_block {
@@ -1081,12 +1079,9 @@
                 {{ if $all.EnableMetrics }}
                 monitor.call()
                 {{ end }}
-<<<<<<< HEAD
+
+                plugins.run()
                 statsd_monitor.call()
-=======
-
-                plugins.run()
->>>>>>> d3f9fbb8
             }
 
             {{ if (and (not (empty $server.SSLCert.PemFileName)) $all.Cfg.HSTS) }}
