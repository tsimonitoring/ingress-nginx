/*
Copyright 2017 The Kubernetes Authors.

Licensed under the Apache License, Version 2.0 (the "License");
you may not use this file except in compliance with the License.
You may obtain a copy of the License at

    http://www.apache.org/licenses/LICENSE-2.0

Unless required by applicable law or agreed to in writing, software
distributed under the License is distributed on an "AS IS" BASIS,
WITHOUT WARRANTIES OR CONDITIONS OF ANY KIND, either express or implied.
See the License for the specific language governing permissions and
limitations under the License.
*/

package annotations

import (
	"github.com/imdario/mergo"
	"k8s.io/ingress-nginx/internal/ingress/annotations/canary"
	"k8s.io/ingress-nginx/internal/ingress/annotations/disableproxyintercepterrors"
	"k8s.io/ingress-nginx/internal/ingress/annotations/modsecurity"
	"k8s.io/ingress-nginx/internal/ingress/annotations/opentelemetry"
	"k8s.io/ingress-nginx/internal/ingress/annotations/proxyssl"
	"k8s.io/ingress-nginx/internal/ingress/annotations/sslcipher"
	"k8s.io/ingress-nginx/internal/ingress/annotations/streamsnippet"
	"k8s.io/klog/v2"

	apiv1 "k8s.io/api/core/v1"
	networking "k8s.io/api/networking/v1"
	metav1 "k8s.io/apimachinery/pkg/apis/meta/v1"

	"k8s.io/ingress-nginx/internal/ingress/annotations/alias"
	"k8s.io/ingress-nginx/internal/ingress/annotations/auth"
	"k8s.io/ingress-nginx/internal/ingress/annotations/authreq"
	"k8s.io/ingress-nginx/internal/ingress/annotations/authreqglobal"
	"k8s.io/ingress-nginx/internal/ingress/annotations/authtls"
	"k8s.io/ingress-nginx/internal/ingress/annotations/backendprotocol"
	"k8s.io/ingress-nginx/internal/ingress/annotations/clientbodybuffersize"
	"k8s.io/ingress-nginx/internal/ingress/annotations/connection"
	"k8s.io/ingress-nginx/internal/ingress/annotations/cors"
	"k8s.io/ingress-nginx/internal/ingress/annotations/customhttperrors"
	"k8s.io/ingress-nginx/internal/ingress/annotations/defaultbackend"
	"k8s.io/ingress-nginx/internal/ingress/annotations/fastcgi"
	"k8s.io/ingress-nginx/internal/ingress/annotations/globalratelimit"
	"k8s.io/ingress-nginx/internal/ingress/annotations/http2pushpreload"
	"k8s.io/ingress-nginx/internal/ingress/annotations/ipallowlist"
	"k8s.io/ingress-nginx/internal/ingress/annotations/ipdenylist"
	"k8s.io/ingress-nginx/internal/ingress/annotations/loadbalancing"
	"k8s.io/ingress-nginx/internal/ingress/annotations/log"
	"k8s.io/ingress-nginx/internal/ingress/annotations/mirror"
	"k8s.io/ingress-nginx/internal/ingress/annotations/opentracing"
	"k8s.io/ingress-nginx/internal/ingress/annotations/parser"
	"k8s.io/ingress-nginx/internal/ingress/annotations/portinredirect"
	"k8s.io/ingress-nginx/internal/ingress/annotations/proxy"
	"k8s.io/ingress-nginx/internal/ingress/annotations/ratelimit"
	"k8s.io/ingress-nginx/internal/ingress/annotations/redirect"
	"k8s.io/ingress-nginx/internal/ingress/annotations/rewrite"
	"k8s.io/ingress-nginx/internal/ingress/annotations/satisfy"
	"k8s.io/ingress-nginx/internal/ingress/annotations/serversnippet"
	"k8s.io/ingress-nginx/internal/ingress/annotations/serviceupstream"
	"k8s.io/ingress-nginx/internal/ingress/annotations/sessionaffinity"
	"k8s.io/ingress-nginx/internal/ingress/annotations/snippet"
	"k8s.io/ingress-nginx/internal/ingress/annotations/sslpassthrough"
	"k8s.io/ingress-nginx/internal/ingress/annotations/upstreamhashby"
	"k8s.io/ingress-nginx/internal/ingress/annotations/upstreamvhost"
	"k8s.io/ingress-nginx/internal/ingress/annotations/xforwardedprefix"
	"k8s.io/ingress-nginx/internal/ingress/errors"
	"k8s.io/ingress-nginx/internal/ingress/resolver"
)

// DeniedKeyName name of the key that contains the reason to deny a location
const DeniedKeyName = "Denied"

// Ingress defines the valid annotations present in one NGINX Ingress rule
type Ingress struct {
	metav1.ObjectMeta
<<<<<<< HEAD
	BackendProtocol             string
	Aliases                     []string
	BasicDigestAuth             auth.Config
	Canary                      canary.Config
	CertificateAuth             authtls.Config
	ClientBodyBufferSize        string
	ConfigurationSnippet        string
	Connection                  connection.Config
	CorsConfig                  cors.Config
	CustomHTTPErrors            []int
	DisableProxyInterceptErrors bool
	DefaultBackend              *apiv1.Service
	//TODO: Change this back into an error when https://github.com/imdario/mergo/issues/100 is resolved
	FastCGI            fastcgi.Config
	Denied             *string
	ExternalAuth       authreq.Config
	EnableGlobalAuth   bool
	HTTP2PushPreload   bool
	Opentracing        opentracing.Config
	Opentelemetry      opentelemetry.Config
	Proxy              proxy.Config
	ProxySSL           proxyssl.Config
	RateLimit          ratelimit.Config
	GlobalRateLimit    globalratelimit.Config
	Redirect           redirect.Config
	Rewrite            rewrite.Config
	Satisfy            string
	ServerSnippet      string
	ServiceUpstream    bool
	SessionAffinity    sessionaffinity.Config
	SSLPassthrough     bool
	UsePortInRedirects bool
	UpstreamHashBy     upstreamhashby.Config
	LoadBalancing      string
	UpstreamVhost      string
	Denylist           ipdenylist.SourceRange
	XForwardedPrefix   string
	SSLCipher          sslcipher.Config
	Logs               log.Config
	ModSecurity        modsecurity.Config
	Mirror             mirror.Config
	StreamSnippet      string
	Allowlist          ipallowlist.SourceRange
=======
	BackendProtocol      string
	Aliases              []string
	BasicDigestAuth      auth.Config
	Canary               canary.Config
	CertificateAuth      authtls.Config
	ClientBodyBufferSize string
	ConfigurationSnippet string
	Connection           connection.Config
	CorsConfig           cors.Config
	CustomHTTPErrors     []int
	DefaultBackend       *apiv1.Service
	FastCGI              fastcgi.Config
	Denied               *string
	ExternalAuth         authreq.Config
	EnableGlobalAuth     bool
	HTTP2PushPreload     bool
	Opentracing          opentracing.Config
	Opentelemetry        opentelemetry.Config
	Proxy                proxy.Config
	ProxySSL             proxyssl.Config
	RateLimit            ratelimit.Config
	GlobalRateLimit      globalratelimit.Config
	Redirect             redirect.Config
	Rewrite              rewrite.Config
	Satisfy              string
	ServerSnippet        string
	ServiceUpstream      bool
	SessionAffinity      sessionaffinity.Config
	SSLPassthrough       bool
	UsePortInRedirects   bool
	UpstreamHashBy       upstreamhashby.Config
	LoadBalancing        string
	UpstreamVhost        string
	Denylist             ipdenylist.SourceRange
	XForwardedPrefix     string
	SSLCipher            sslcipher.Config
	Logs                 log.Config
	ModSecurity          modsecurity.Config
	Mirror               mirror.Config
	StreamSnippet        string
	Allowlist            ipallowlist.SourceRange
>>>>>>> a687343f
}

// Extractor defines the annotation parsers to be used in the extraction of annotations
type Extractor struct {
	annotations map[string]parser.IngressAnnotation
}

// NewAnnotationExtractor creates a new annotations extractor
func NewAnnotationExtractor(cfg resolver.Resolver) Extractor {
	return Extractor{
		map[string]parser.IngressAnnotation{
			"Aliases":                     alias.NewParser(cfg),
			"BasicDigestAuth":             auth.NewParser(auth.AuthDirectory, cfg),
			"Canary":                      canary.NewParser(cfg),
			"CertificateAuth":             authtls.NewParser(cfg),
			"ClientBodyBufferSize":        clientbodybuffersize.NewParser(cfg),
			"ConfigurationSnippet":        snippet.NewParser(cfg),
			"Connection":                  connection.NewParser(cfg),
			"CorsConfig":                  cors.NewParser(cfg),
			"CustomHTTPErrors":            customhttperrors.NewParser(cfg),
			"DisableProxyInterceptErrors": disableproxyintercepterrors.NewParser(cfg),
			"DefaultBackend":              defaultbackend.NewParser(cfg),
			"FastCGI":                     fastcgi.NewParser(cfg),
			"ExternalAuth":                authreq.NewParser(cfg),
			"EnableGlobalAuth":            authreqglobal.NewParser(cfg),
			"HTTP2PushPreload":            http2pushpreload.NewParser(cfg),
			"Opentracing":                 opentracing.NewParser(cfg),
			"Opentelemetry":               opentelemetry.NewParser(cfg),
			"Proxy":                       proxy.NewParser(cfg),
			"ProxySSL":                    proxyssl.NewParser(cfg),
			"RateLimit":                   ratelimit.NewParser(cfg),
			"GlobalRateLimit":             globalratelimit.NewParser(cfg),
			"Redirect":                    redirect.NewParser(cfg),
			"Rewrite":                     rewrite.NewParser(cfg),
			"Satisfy":                     satisfy.NewParser(cfg),
			"ServerSnippet":               serversnippet.NewParser(cfg),
			"ServiceUpstream":             serviceupstream.NewParser(cfg),
			"SessionAffinity":             sessionaffinity.NewParser(cfg),
			"SSLPassthrough":              sslpassthrough.NewParser(cfg),
			"UsePortInRedirects":          portinredirect.NewParser(cfg),
			"UpstreamHashBy":              upstreamhashby.NewParser(cfg),
			"LoadBalancing":               loadbalancing.NewParser(cfg),
			"UpstreamVhost":               upstreamvhost.NewParser(cfg),
			"Allowlist":                   ipallowlist.NewParser(cfg),
			"Denylist":                    ipdenylist.NewParser(cfg),
			"XForwardedPrefix":            xforwardedprefix.NewParser(cfg),
			"SSLCipher":                   sslcipher.NewParser(cfg),
			"Logs":                        log.NewParser(cfg),
			"BackendProtocol":             backendprotocol.NewParser(cfg),
			"ModSecurity":                 modsecurity.NewParser(cfg),
			"Mirror":                      mirror.NewParser(cfg),
			"StreamSnippet":               streamsnippet.NewParser(cfg),
		},
	}
}

// Extract extracts the annotations from an Ingress
func (e Extractor) Extract(ing *networking.Ingress) (*Ingress, error) {
	pia := &Ingress{
		ObjectMeta: ing.ObjectMeta,
	}

	data := make(map[string]interface{})
	for name, annotationParser := range e.annotations {
		if err := annotationParser.Validate(ing.GetAnnotations()); err != nil {
			return nil, errors.NewRiskyAnnotations(name)
		}
		val, err := annotationParser.Parse(ing)
		klog.V(5).InfoS("Parsing Ingress annotation", "name", name, "ingress", klog.KObj(ing), "value", val)
		if err != nil {
			if errors.IsValidationError(err) {
				klog.ErrorS(err, "ingress contains invalid annotation value")
				return nil, err
			}
			if errors.IsMissingAnnotations(err) {
				continue
			}

			if !errors.IsLocationDenied(err) {
				continue
			}

			if name == "CertificateAuth" && data[name] == nil {
				data[name] = authtls.Config{
					AuthTLSError: err.Error(),
				}
				// avoid mapping the result from the annotation
				val = nil
			}

			_, alreadyDenied := data[DeniedKeyName]
			if !alreadyDenied {
				errString := err.Error()
				data[DeniedKeyName] = &errString
				klog.ErrorS(err, "error reading Ingress annotation", "name", name, "ingress", klog.KObj(ing))
				continue
			}

			klog.V(5).ErrorS(err, "error reading Ingress annotation", "name", name, "ingress", klog.KObj(ing))
		}

		if val != nil {
			data[name] = val
		}
	}

	err := mergo.MapWithOverwrite(pia, data)
	if err != nil {
		klog.ErrorS(err, "unexpected error merging extracted annotations")
	}

	return pia, nil
}<|MERGE_RESOLUTION|>--- conflicted
+++ resolved
@@ -76,7 +76,6 @@
 // Ingress defines the valid annotations present in one NGINX Ingress rule
 type Ingress struct {
 	metav1.ObjectMeta
-<<<<<<< HEAD
 	BackendProtocol             string
 	Aliases                     []string
 	BasicDigestAuth             auth.Config
@@ -89,80 +88,36 @@
 	CustomHTTPErrors            []int
 	DisableProxyInterceptErrors bool
 	DefaultBackend              *apiv1.Service
-	//TODO: Change this back into an error when https://github.com/imdario/mergo/issues/100 is resolved
-	FastCGI            fastcgi.Config
-	Denied             *string
-	ExternalAuth       authreq.Config
-	EnableGlobalAuth   bool
-	HTTP2PushPreload   bool
-	Opentracing        opentracing.Config
-	Opentelemetry      opentelemetry.Config
-	Proxy              proxy.Config
-	ProxySSL           proxyssl.Config
-	RateLimit          ratelimit.Config
-	GlobalRateLimit    globalratelimit.Config
-	Redirect           redirect.Config
-	Rewrite            rewrite.Config
-	Satisfy            string
-	ServerSnippet      string
-	ServiceUpstream    bool
-	SessionAffinity    sessionaffinity.Config
-	SSLPassthrough     bool
-	UsePortInRedirects bool
-	UpstreamHashBy     upstreamhashby.Config
-	LoadBalancing      string
-	UpstreamVhost      string
-	Denylist           ipdenylist.SourceRange
-	XForwardedPrefix   string
-	SSLCipher          sslcipher.Config
-	Logs               log.Config
-	ModSecurity        modsecurity.Config
-	Mirror             mirror.Config
-	StreamSnippet      string
-	Allowlist          ipallowlist.SourceRange
-=======
-	BackendProtocol      string
-	Aliases              []string
-	BasicDigestAuth      auth.Config
-	Canary               canary.Config
-	CertificateAuth      authtls.Config
-	ClientBodyBufferSize string
-	ConfigurationSnippet string
-	Connection           connection.Config
-	CorsConfig           cors.Config
-	CustomHTTPErrors     []int
-	DefaultBackend       *apiv1.Service
-	FastCGI              fastcgi.Config
-	Denied               *string
-	ExternalAuth         authreq.Config
-	EnableGlobalAuth     bool
-	HTTP2PushPreload     bool
-	Opentracing          opentracing.Config
-	Opentelemetry        opentelemetry.Config
-	Proxy                proxy.Config
-	ProxySSL             proxyssl.Config
-	RateLimit            ratelimit.Config
-	GlobalRateLimit      globalratelimit.Config
-	Redirect             redirect.Config
-	Rewrite              rewrite.Config
-	Satisfy              string
-	ServerSnippet        string
-	ServiceUpstream      bool
-	SessionAffinity      sessionaffinity.Config
-	SSLPassthrough       bool
-	UsePortInRedirects   bool
-	UpstreamHashBy       upstreamhashby.Config
-	LoadBalancing        string
-	UpstreamVhost        string
-	Denylist             ipdenylist.SourceRange
-	XForwardedPrefix     string
-	SSLCipher            sslcipher.Config
-	Logs                 log.Config
-	ModSecurity          modsecurity.Config
-	Mirror               mirror.Config
-	StreamSnippet        string
-	Allowlist            ipallowlist.SourceRange
->>>>>>> a687343f
+	FastCGI                     fastcgi.Config
+	Denied                      *string
+	ExternalAuth                authreq.Config
+	EnableGlobalAuth            bool
+	HTTP2PushPreload            bool
+	Opentracing                 opentracing.Config
+	Opentelemetry               opentelemetry.Config
+	Proxy                       proxy.Config
+	ProxySSL                    proxyssl.Config
+	RateLimit                   ratelimit.Config
+	GlobalRateLimit             globalratelimit.Config
+	Redirect                    redirect.Config
+	Rewrite                     rewrite.Config
+	Satisfy                     string
+	ServerSnippet               string
+	ServiceUpstream             bool
+	SessionAffinity             sessionaffinity.Config
+	SSLPassthrough              bool
+	UsePortInRedirects          bool
+	UpstreamHashBy              upstreamhashby.Config
+	LoadBalancing               string
+	UpstreamVhost               string
+	Denylist                    ipdenylist.SourceRange
+	XForwardedPrefix            string
+	SSLCipher                   sslcipher.Config
+	Logs                        log.Config
+	ModSecurity                 modsecurity.Config
+	Mirror                      mirror.Config
+	StreamSnippet               string
+	Allowlist                   ipallowlist.SourceRange
 }
 
 // Extractor defines the annotation parsers to be used in the extraction of annotations
