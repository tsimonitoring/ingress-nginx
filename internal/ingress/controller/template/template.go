--- conflicted
+++ resolved
@@ -760,11 +760,7 @@
 	}
 
 	if s == "" {
-<<<<<<< HEAD
-		glog.Errorf("empty byte size, hence it will not be set.")
-=======
 		glog.V(2).Info("empty byte size, hence it will not be set")
->>>>>>> 6eac5785
 		return false
 	}
 
