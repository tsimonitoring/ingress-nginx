/*
Copyright 2015 The Kubernetes Authors.

Licensed under the Apache License, Version 2.0 (the "License");
you may not use this file except in compliance with the License.
You may obtain a copy of the License at

    http://www.apache.org/licenses/LICENSE-2.0

Unless required by applicable law or agreed to in writing, software
distributed under the License is distributed on an "AS IS" BASIS,
WITHOUT WARRANTIES OR CONDITIONS OF ANY KIND, either express or implied.
See the License for the specific language governing permissions and
limitations under the License.
*/

package template

import (
	"bytes"
	"crypto/sha1" // #nosec
	"encoding/base64"
	"encoding/hex"
	"encoding/json"
	"fmt"
	"io"
<<<<<<< HEAD
	"io/ioutil"
=======
>>>>>>> 19df0a3c
	"math/rand" // #nosec
	"net"
	"net/url"
	"os"
	"reflect"
	"regexp"
	"sort"
	"strconv"
	"strings"
	text_template "text/template"
	"time"

	"github.com/pkg/errors"

	networkingv1 "k8s.io/api/networking/v1"
	"k8s.io/apimachinery/pkg/util/sets"
	"k8s.io/klog/v2"

	"k8s.io/ingress-nginx/internal/ingress"
	"k8s.io/ingress-nginx/internal/ingress/annotations/influxdb"
	"k8s.io/ingress-nginx/internal/ingress/annotations/ratelimit"
	"k8s.io/ingress-nginx/internal/ingress/controller/config"
	ing_net "k8s.io/ingress-nginx/internal/net"
)

const (
	slash                   = "/"
	nonIdempotent           = "non_idempotent"
	defBufferSize           = 65535
	writeIndentOnEmptyLines = true // backward-compatibility
<<<<<<< HEAD
)

const (
	stateCode = iota
	stateComment
=======
>>>>>>> 19df0a3c
)

const (
	stateCode = iota
	stateComment
)

// Writer is the interface to render a template
type Writer interface {
	Write(conf config.TemplateConfig) ([]byte, error)
}

// Template ...
type Template struct {
	tmpl *text_template.Template
	//fw   watch.FileWatcher
	bp *BufferPool
}

//NewTemplate returns a new Template instance or an
//error if the specified template file contains errors
func NewTemplate(file string) (*Template, error) {
	data, err := os.ReadFile(file)
	if err != nil {
		return nil, errors.Wrapf(err, "unexpected error reading template %v", file)
	}

	tmpl, err := text_template.New("nginx.tmpl").Funcs(funcMap).Parse(string(data))
	if err != nil {
		return nil, err
	}

	return &Template{
		tmpl: tmpl,
		bp:   NewBufferPool(defBufferSize),
	}, nil
}

// 1. Removes carriage return symbol (\r)
// 2. Collapses multiple empty lines to single one
// 3. Re-indent
// (ATW: always returns nil)
func cleanConf(in *bytes.Buffer, out *bytes.Buffer) error {
	depth := 0
	lineStarted := false
	emptyLineWritten := false
	state := stateCode
	for {
		c, err := in.ReadByte()
		if err != nil {
			if err == io.EOF {
				return nil
			}
			return err // unreachable
		}

		needOutput := false
		nextDepth := depth
		nextLineStarted := lineStarted

		switch state {
		case stateCode:
			switch c {
			case '{':
				needOutput = true
				nextDepth = depth + 1
				nextLineStarted = true
			case '}':
				needOutput = true
				depth--
				nextDepth = depth
				nextLineStarted = true
			case ' ', '\t':
				needOutput = lineStarted
			case '\r':
			case '\n':
				needOutput = !(!lineStarted && emptyLineWritten)
				nextLineStarted = false
			case '#':
				needOutput = true
				nextLineStarted = true
				state = stateComment
			default:
				needOutput = true
				nextLineStarted = true
			}
		case stateComment:
			switch c {
			case '\r':
			case '\n':
				needOutput = true
				nextLineStarted = false
				state = stateCode
			default:
				needOutput = true
			}
		}

		if needOutput {
			if !lineStarted && (writeIndentOnEmptyLines || c != '\n') {
				for i := 0; i < depth; i++ {
					err = out.WriteByte('\t') // always nil
					if err != nil {
						return err
					}
				}
			}
			emptyLineWritten = !lineStarted
			err = out.WriteByte(c) // always nil
			if err != nil {
				return err
			}
		}

		depth = nextDepth
		lineStarted = nextLineStarted
	}
}

// Write populates a buffer using a template with NGINX configuration
// and the servers and upstreams created by Ingress rules
func (t *Template) Write(conf config.TemplateConfig) ([]byte, error) {
	tmplBuf := t.bp.Get()
	defer t.bp.Put(tmplBuf)

	outCmdBuf := t.bp.Get()
	defer t.bp.Put(outCmdBuf)

	if klog.V(3).Enabled() {
		b, err := json.Marshal(conf)
		if err != nil {
			klog.Errorf("unexpected error: %v", err)
		}
		klog.InfoS("NGINX", "configuration", string(b))
	}

	err := t.tmpl.Execute(tmplBuf, conf)
	if err != nil {
		return nil, err
	}

	// squeezes multiple adjacent empty lines to be single
	// spaced this is to avoid the use of regular expressions
	err = cleanConf(tmplBuf, outCmdBuf)
	if err != nil {
		return nil, err
	}

	return outCmdBuf.Bytes(), nil
}

var (
	funcMap = text_template.FuncMap{
		"empty": func(input interface{}) bool {
			check, ok := input.(string)
			if ok {
				return len(check) == 0
			}
			return true
		},
		"escapeLiteralDollar":             escapeLiteralDollar,
		"buildLuaSharedDictionaries":      buildLuaSharedDictionaries,
		"luaConfigurationRequestBodySize": luaConfigurationRequestBodySize,
		"buildLocation":                   buildLocation,
		"buildAuthLocation":               buildAuthLocation,
		"shouldApplyGlobalAuth":           shouldApplyGlobalAuth,
		"buildAuthResponseHeaders":        buildAuthResponseHeaders,
		"buildAuthProxySetHeaders":        buildAuthProxySetHeaders,
		"buildProxyPass":                  buildProxyPass,
		"filterRateLimits":                filterRateLimits,
		"buildRateLimitZones":             buildRateLimitZones,
		"buildRateLimit":                  buildRateLimit,
		"configForLua":                    configForLua,
		"locationConfigForLua":            locationConfigForLua,
		"buildResolvers":                  buildResolvers,
		"buildUpstreamName":               buildUpstreamName,
		"isLocationInLocationList":        isLocationInLocationList,
		"isLocationAllowed":               isLocationAllowed,
		"buildDenyVariable":               buildDenyVariable,
		"getenv":                          os.Getenv,
		"contains":                        strings.Contains,
		"split":                           strings.Split,
		"hasPrefix":                       strings.HasPrefix,
		"hasSuffix":                       strings.HasSuffix,
		"trimSpace":                       strings.TrimSpace,
		"toUpper":                         strings.ToUpper,
		"toLower":                         strings.ToLower,
		"formatIP":                        formatIP,
		"quote":                           quote,
		"buildNextUpstream":               buildNextUpstream,
		"getIngressInformation":           getIngressInformation,
		"serverConfig": func(all config.TemplateConfig, server *ingress.Server) interface{} {
			return struct{ First, Second interface{} }{all, server}
		},
		"isValidByteSize":                    isValidByteSize,
		"buildForwardedFor":                  buildForwardedFor,
		"buildAuthSignURL":                   buildAuthSignURL,
		"buildAuthSignURLLocation":           buildAuthSignURLLocation,
		"buildOpentracing":                   buildOpentracing,
		"proxySetHeader":                     proxySetHeader,
		"buildInfluxDB":                      buildInfluxDB,
		"enforceRegexModifier":               enforceRegexModifier,
		"buildCustomErrorDeps":               buildCustomErrorDeps,
		"buildCustomErrorLocationsPerServer": buildCustomErrorLocationsPerServer,
		"shouldLoadModSecurityModule":        shouldLoadModSecurityModule,
		"buildHTTPListener":                  buildHTTPListener,
		"buildHTTPSListener":                 buildHTTPSListener,
		"buildOpentracingForLocation":        buildOpentracingForLocation,
		"shouldLoadOpentracingModule":        shouldLoadOpentracingModule,
		"buildModSecurityForLocation":        buildModSecurityForLocation,
		"buildMirrorLocations":               buildMirrorLocations,
		"shouldLoadAuthDigestModule":         shouldLoadAuthDigestModule,
		"shouldLoadInfluxDBModule":           shouldLoadInfluxDBModule,
		"buildServerName":                    buildServerName,
	}
)

// escapeLiteralDollar will replace the $ character with ${literal_dollar}
// which is made to work via the following configuration in the http section of
// the template:
// geo $literal_dollar {
//     default "$";
// }
func escapeLiteralDollar(input interface{}) string {
	inputStr, ok := input.(string)
	if !ok {
		return ""
	}
	return strings.Replace(inputStr, `$`, `${literal_dollar}`, -1)
}

// formatIP will wrap IPv6 addresses in [] and return IPv4 addresses
// without modification. If the input cannot be parsed as an IP address
// it is returned without modification.
func formatIP(input string) string {
	ip := net.ParseIP(input)
	if ip == nil {
		return input
	}
	if v4 := ip.To4(); v4 != nil {
		return input
	}
	return fmt.Sprintf("[%s]", input)
}

func quote(input interface{}) string {
	var inputStr string
	switch input := input.(type) {
	case string:
		inputStr = input
	case fmt.Stringer:
		inputStr = input.String()
	case *string:
		inputStr = *input
	default:
		inputStr = fmt.Sprintf("%v", input)
	}
	return fmt.Sprintf("%q", inputStr)
}

func buildLuaSharedDictionaries(c interface{}, s interface{}) string {
	var out []string

	cfg, ok := c.(config.Configuration)
	if !ok {
		klog.Errorf("expected a 'config.Configuration' type but %T was returned", c)
		return ""
	}

	_, ok = s.([]*ingress.Server)
	if !ok {
		klog.Errorf("expected an '[]*ingress.Server' type but %T was returned", s)
		return ""
	}

	for name, size := range cfg.LuaSharedDicts {
		sizeStr := dictKbToStr(size)
		out = append(out, fmt.Sprintf("lua_shared_dict %s %s", name, sizeStr))
	}

	sort.Strings(out)

	return strings.Join(out, ";\n") + ";\n"
}

func luaConfigurationRequestBodySize(c interface{}) string {
	cfg, ok := c.(config.Configuration)
	if !ok {
		klog.Errorf("expected a 'config.Configuration' type but %T was returned", c)
		return "100M" // just a default number
	}

	size := cfg.LuaSharedDicts["configuration_data"]
	if size < cfg.LuaSharedDicts["certificate_data"] {
		size = cfg.LuaSharedDicts["certificate_data"]
	}
	size = size + 1024

	return dictKbToStr(size)
}

// configForLua returns some general configuration as Lua table represented as string
func configForLua(input interface{}) string {
	all, ok := input.(config.TemplateConfig)
	if !ok {
		klog.Errorf("expected a 'config.TemplateConfig' type but %T was given", input)
		return "{}"
	}

	return fmt.Sprintf(`{
		use_forwarded_headers = %t,
		use_proxy_protocol = %t,
		is_ssl_passthrough_enabled = %t,
		http_redirect_code = %v,
		listen_ports = { ssl_proxy = "%v", https = "%v" },

		hsts = %t,
		hsts_max_age = %v,
		hsts_include_subdomains = %t,
		hsts_preload = %t,

		global_throttle = {
			memcached = {
				host = "%v", port = %d, connect_timeout = %d, max_idle_timeout = %d, pool_size = %d,
			},
			status_code = %d,
		}
	}`,
		all.Cfg.UseForwardedHeaders,
		all.Cfg.UseProxyProtocol,
		all.IsSSLPassthroughEnabled,
		all.Cfg.HTTPRedirectCode,
		all.ListenPorts.SSLProxy,
		all.ListenPorts.HTTPS,

		all.Cfg.HSTS,
		all.Cfg.HSTSMaxAge,
		all.Cfg.HSTSIncludeSubdomains,
		all.Cfg.HSTSPreload,

		all.Cfg.GlobalRateLimitMemcachedHost,
		all.Cfg.GlobalRateLimitMemcachedPort,
		all.Cfg.GlobalRateLimitMemcachedConnectTimeout,
		all.Cfg.GlobalRateLimitMemcachedMaxIdleTimeout,
		all.Cfg.GlobalRateLimitMemcachedPoolSize,
		all.Cfg.GlobalRateLimitStatucCode,
	)
}

// locationConfigForLua formats some location specific configuration into Lua table represented as string
func locationConfigForLua(l interface{}, a interface{}) string {
	location, ok := l.(*ingress.Location)
	if !ok {
		klog.Errorf("expected an '*ingress.Location' type but %T was given", l)
		return "{}"
	}

	all, ok := a.(config.TemplateConfig)
	if !ok {
		klog.Errorf("expected a 'config.TemplateConfig' type but %T was given", a)
		return "{}"
	}

	ignoredCIDRs, err := convertGoSliceIntoLuaTable(location.GlobalRateLimit.IgnoredCIDRs, false)
	if err != nil {
		klog.Errorf("failed to convert %v into Lua table: %q", location.GlobalRateLimit.IgnoredCIDRs, err)
		ignoredCIDRs = "{}"
	}

	return fmt.Sprintf(`{
		force_ssl_redirect = %t,
		ssl_redirect = %t,
		force_no_ssl_redirect = %t,
		preserve_trailing_slash = %t,
		use_port_in_redirects = %t,
		global_throttle = { namespace = "%v", limit = %d, window_size = %d, key = %v, ignored_cidrs = %v },
	}`,
		location.Rewrite.ForceSSLRedirect,
		location.Rewrite.SSLRedirect,
		isLocationInLocationList(l, all.Cfg.NoTLSRedirectLocations),
		location.Rewrite.PreserveTrailingSlash,
		location.UsePortInRedirects,
		location.GlobalRateLimit.Namespace,
		location.GlobalRateLimit.Limit,
		location.GlobalRateLimit.WindowSize,
		parseComplexNginxVarIntoLuaTable(location.GlobalRateLimit.Key),
		ignoredCIDRs,
	)
}

// buildResolvers returns the resolvers reading the /etc/resolv.conf file
func buildResolvers(res interface{}, disableIpv6 interface{}) string {
	// NGINX need IPV6 addresses to be surrounded by brackets
	nss, ok := res.([]net.IP)
	if !ok {
		klog.Errorf("expected a '[]net.IP' type but %T was returned", res)
		return ""
	}
	no6, ok := disableIpv6.(bool)
	if !ok {
		klog.Errorf("expected a 'bool' type but %T was returned", disableIpv6)
		return ""
	}

	if len(nss) == 0 {
		return ""
	}

	r := []string{"resolver"}
	for _, ns := range nss {
		if ing_net.IsIPV6(ns) {
			if no6 {
				continue
			}
			r = append(r, fmt.Sprintf("[%v]", ns))
		} else {
			r = append(r, fmt.Sprintf("%v", ns))
		}
	}
	r = append(r, "valid=30s")

	if no6 {
		r = append(r, "ipv6=off")
	}

	return strings.Join(r, " ") + ";"
}

func needsRewrite(location *ingress.Location) bool {
	if len(location.Rewrite.Target) > 0 && location.Rewrite.Target != location.Path {
		return true
	}
	return false
}

// enforceRegexModifier checks if the "rewrite-target" or "use-regex" annotation
// is used on any location path within a server
func enforceRegexModifier(input interface{}) bool {
	locations, ok := input.([]*ingress.Location)
	if !ok {
		klog.Errorf("expected an '[]*ingress.Location' type but %T was returned", input)
		return false
	}

	for _, location := range locations {
		if needsRewrite(location) || location.Rewrite.UseRegex {
			return true
		}
	}
	return false
}

// buildLocation produces the location string, if the ingress has redirects
// (specified through the nginx.ingress.kubernetes.io/rewrite-target annotation)
func buildLocation(input interface{}, enforceRegex bool) string {
	location, ok := input.(*ingress.Location)
	if !ok {
		klog.Errorf("expected an '*ingress.Location' type but %T was returned", input)
		return slash
	}

	path := location.Path
	if enforceRegex {
		return fmt.Sprintf(`~* "^%s"`, path)
	}

	if location.PathType != nil && *location.PathType == networkingv1.PathTypeExact {
		return fmt.Sprintf(`= %s`, path)
	}

	return path
}

func buildAuthLocation(input interface{}, globalExternalAuthURL string) string {
	location, ok := input.(*ingress.Location)
	if !ok {
		klog.Errorf("expected an '*ingress.Location' type but %T was returned", input)
		return ""
	}

	if (location.ExternalAuth.URL == "") && (!shouldApplyGlobalAuth(input, globalExternalAuthURL)) {
		return ""
	}

	str := base64.URLEncoding.EncodeToString([]byte(location.Path))
	// removes "=" after encoding
	str = strings.Replace(str, "=", "", -1)

	pathType := "default"
	if location.PathType != nil {
		pathType = fmt.Sprintf("%v", *location.PathType)
	}

	return fmt.Sprintf("/_external-auth-%v-%v", str, pathType)
}

// shouldApplyGlobalAuth returns true only in case when ExternalAuth.URL is not set and
// GlobalExternalAuth is set and enabled
func shouldApplyGlobalAuth(input interface{}, globalExternalAuthURL string) bool {
	location, ok := input.(*ingress.Location)
	if !ok {
		klog.Errorf("expected an '*ingress.Location' type but %T was returned", input)
	}

	if (location.ExternalAuth.URL == "") && (globalExternalAuthURL != "") && (location.EnableGlobalAuth) {
		return true
	}

	return false
}

func buildAuthResponseHeaders(proxySetHeader string, headers []string) []string {
	res := []string{}

	if len(headers) == 0 {
		return res
	}

	for i, h := range headers {
		hvar := strings.ToLower(h)
		hvar = strings.NewReplacer("-", "_").Replace(hvar)
		res = append(res, fmt.Sprintf("auth_request_set $authHeader%v $upstream_http_%v;", i, hvar))
		res = append(res, fmt.Sprintf("%s '%v' $authHeader%v;", proxySetHeader, h, i))
	}
	return res
}

func buildAuthProxySetHeaders(headers map[string]string) []string {
	res := []string{}

	if len(headers) == 0 {
		return res
	}

	for name, value := range headers {
		res = append(res, fmt.Sprintf("proxy_set_header '%v' '%v';", name, value))
	}
	sort.Strings(res)
	return res
}

// buildProxyPass produces the proxy pass string, if the ingress has redirects
// (specified through the nginx.ingress.kubernetes.io/rewrite-target annotation)
// If the annotation nginx.ingress.kubernetes.io/add-base-url:"true" is specified it will
// add a base tag in the head of the response from the service
func buildProxyPass(host string, b interface{}, loc interface{}) string {
	backends, ok := b.([]*ingress.Backend)
	if !ok {
		klog.Errorf("expected an '[]*ingress.Backend' type but %T was returned", b)
		return ""
	}

	location, ok := loc.(*ingress.Location)
	if !ok {
		klog.Errorf("expected a '*ingress.Location' type but %T was returned", loc)
		return ""
	}

	path := location.Path
	proto := "http://"

	proxyPass := "proxy_pass"

	switch location.BackendProtocol {
	case "AUTO_HTTP":
		proto = "$scheme://"
	case "HTTPS":
		proto = "https://"
	case "GRPC":
		proto = "grpc://"
		proxyPass = "grpc_pass"
	case "GRPCS":
		proto = "grpcs://"
		proxyPass = "grpc_pass"
	case "AJP":
		proto = ""
		proxyPass = "ajp_pass"
	case "FCGI":
		proto = ""
		proxyPass = "fastcgi_pass"
	}

	upstreamName := "upstream_balancer"

	for _, backend := range backends {
		if backend.Name == location.Backend {
			if backend.SSLPassthrough {
				proto = "https://"

				if location.BackendProtocol == "GRPCS" {
					proto = "grpcs://"
				}
			}

			break
		}
	}

	// TODO: add support for custom protocols
	if location.Backend == "upstream-default-backend" {
		proto = "http://"
		proxyPass = "proxy_pass"
	}

	// defProxyPass returns the default proxy_pass, just the name of the upstream
	defProxyPass := fmt.Sprintf("%v %s%s;", proxyPass, proto, upstreamName)

	// if the path in the ingress rule is equals to the target: no special rewrite
	if path == location.Rewrite.Target {
		return defProxyPass
	}

	if len(location.Rewrite.Target) > 0 {
		var xForwardedPrefix string

		if len(location.XForwardedPrefix) > 0 {
			xForwardedPrefix = fmt.Sprintf("%s X-Forwarded-Prefix \"%s\";\n", proxySetHeader(location), location.XForwardedPrefix)
		}

		return fmt.Sprintf(`
rewrite "(?i)%s" %s break;
%v%v %s%s;`, path, location.Rewrite.Target, xForwardedPrefix, proxyPass, proto, upstreamName)
	}

	// default proxy_pass
	return defProxyPass
}

func filterRateLimits(input interface{}) []ratelimit.Config {
	ratelimits := []ratelimit.Config{}
	found := sets.String{}

	servers, ok := input.([]*ingress.Server)
	if !ok {
		klog.Errorf("expected a '[]ratelimit.RateLimit' type but %T was returned", input)
		return ratelimits
	}
	for _, server := range servers {
		for _, loc := range server.Locations {
			if loc.RateLimit.ID != "" && !found.Has(loc.RateLimit.ID) {
				found.Insert(loc.RateLimit.ID)
				ratelimits = append(ratelimits, loc.RateLimit)
			}
		}
	}
	return ratelimits
}

// buildRateLimitZones produces an array of limit_conn_zone in order to allow
// rate limiting of request. Each Ingress rule could have up to three zones, one
// for connection limit by IP address, one for limiting requests per minute, and
// one for limiting requests per second.
func buildRateLimitZones(input interface{}) []string {
	zones := sets.String{}

	servers, ok := input.([]*ingress.Server)
	if !ok {
		klog.Errorf("expected a '[]*ingress.Server' type but %T was returned", input)
		return zones.List()
	}

	for _, server := range servers {
		for _, loc := range server.Locations {
			if loc.RateLimit.Connections.Limit > 0 {
				zone := fmt.Sprintf("limit_conn_zone $limit_%s zone=%v:%vm;",
					loc.RateLimit.ID,
					loc.RateLimit.Connections.Name,
					loc.RateLimit.Connections.SharedSize)
				if !zones.Has(zone) {
					zones.Insert(zone)
				}
			}

			if loc.RateLimit.RPM.Limit > 0 {
				zone := fmt.Sprintf("limit_req_zone $limit_%s zone=%v:%vm rate=%vr/m;",
					loc.RateLimit.ID,
					loc.RateLimit.RPM.Name,
					loc.RateLimit.RPM.SharedSize,
					loc.RateLimit.RPM.Limit)
				if !zones.Has(zone) {
					zones.Insert(zone)
				}
			}

			if loc.RateLimit.RPS.Limit > 0 {
				zone := fmt.Sprintf("limit_req_zone $limit_%s zone=%v:%vm rate=%vr/s;",
					loc.RateLimit.ID,
					loc.RateLimit.RPS.Name,
					loc.RateLimit.RPS.SharedSize,
					loc.RateLimit.RPS.Limit)
				if !zones.Has(zone) {
					zones.Insert(zone)
				}
			}
		}
	}

	return zones.List()
}

// buildRateLimit produces an array of limit_req to be used inside the Path of
// Ingress rules. The order: connections by IP first, then RPS, and RPM last.
func buildRateLimit(input interface{}) []string {
	limits := []string{}

	loc, ok := input.(*ingress.Location)
	if !ok {
		klog.Errorf("expected an '*ingress.Location' type but %T was returned", input)
		return limits
	}

	if loc.RateLimit.Connections.Limit > 0 {
		limit := fmt.Sprintf("limit_conn %v %v;",
			loc.RateLimit.Connections.Name, loc.RateLimit.Connections.Limit)
		limits = append(limits, limit)
	}

	if loc.RateLimit.RPS.Limit > 0 {
		limit := fmt.Sprintf("limit_req zone=%v burst=%v nodelay;",
			loc.RateLimit.RPS.Name, loc.RateLimit.RPS.Burst)
		limits = append(limits, limit)
	}

	if loc.RateLimit.RPM.Limit > 0 {
		limit := fmt.Sprintf("limit_req zone=%v burst=%v nodelay;",
			loc.RateLimit.RPM.Name, loc.RateLimit.RPM.Burst)
		limits = append(limits, limit)
	}

	if loc.RateLimit.LimitRateAfter > 0 {
		limit := fmt.Sprintf("limit_rate_after %vk;",
			loc.RateLimit.LimitRateAfter)
		limits = append(limits, limit)
	}

	if loc.RateLimit.LimitRate > 0 {
		limit := fmt.Sprintf("limit_rate %vk;",
			loc.RateLimit.LimitRate)
		limits = append(limits, limit)
	}

	return limits
}

func isLocationInLocationList(location interface{}, rawLocationList string) bool {
	loc, ok := location.(*ingress.Location)
	if !ok {
		klog.Errorf("expected an '*ingress.Location' type but %T was returned", location)
		return false
	}

	locationList := strings.Split(rawLocationList, ",")

	for _, locationListItem := range locationList {
		locationListItem = strings.Trim(locationListItem, " ")
		if locationListItem == "" {
			continue
		}
		if strings.HasPrefix(loc.Path, locationListItem) {
			return true
		}
	}

	return false
}

func isLocationAllowed(input interface{}) bool {
	loc, ok := input.(*ingress.Location)
	if !ok {
		klog.Errorf("expected an '*ingress.Location' type but %T was returned", input)
		return false
	}

	return loc.Denied == nil
}

var (
	denyPathSlugMap = map[string]string{}
)

// buildDenyVariable returns a nginx variable for a location in a
// server to be used in the whitelist check
// This method uses a unique id generator library to reduce the
// size of the string to be used as a variable in nginx to avoid
// issue with the size of the variable bucket size directive
func buildDenyVariable(a interface{}) string {
	l, ok := a.(string)
	if !ok {
		klog.Errorf("expected a 'string' type but %T was returned", a)
		return ""
	}

	if _, ok := denyPathSlugMap[l]; !ok {
		denyPathSlugMap[l] = randomString()
	}

	return fmt.Sprintf("$deny_%v", denyPathSlugMap[l])
}

func buildUpstreamName(loc interface{}) string {
	location, ok := loc.(*ingress.Location)
	if !ok {
		klog.Errorf("expected a '*ingress.Location' type but %T was returned", loc)
		return ""
	}

	upstreamName := location.Backend

	return upstreamName
}

func buildNextUpstream(i, r interface{}) string {
	nextUpstream, ok := i.(string)
	if !ok {
		klog.Errorf("expected a 'string' type but %T was returned", i)
		return ""
	}

	retryNonIdempotent := r.(bool)

	parts := strings.Split(nextUpstream, " ")

	nextUpstreamCodes := make([]string, 0, len(parts))
	for _, v := range parts {
		if v != "" && v != nonIdempotent {
			nextUpstreamCodes = append(nextUpstreamCodes, v)
		}

		if v == nonIdempotent {
			retryNonIdempotent = true
		}
	}

	if retryNonIdempotent {
		nextUpstreamCodes = append(nextUpstreamCodes, nonIdempotent)
	}

	return strings.Join(nextUpstreamCodes, " ")
}

// refer to http://nginx.org/en/docs/syntax.html
// Nginx differentiates between size and offset
// offset directives support gigabytes in addition
var nginxSizeRegex = regexp.MustCompile("^[0-9]+[kKmM]{0,1}$")
var nginxOffsetRegex = regexp.MustCompile("^[0-9]+[kKmMgG]{0,1}$")

// isValidByteSize validates size units valid in nginx
// http://nginx.org/en/docs/syntax.html
func isValidByteSize(input interface{}, isOffset bool) bool {
	s, ok := input.(string)
	if !ok {
		klog.Errorf("expected an 'string' type but %T was returned", input)
		return false
	}

	s = strings.TrimSpace(s)
	if s == "" {
		klog.V(2).Info("empty byte size, hence it will not be set")
		return false
	}

	if isOffset {
		return nginxOffsetRegex.MatchString(s)
	}

	return nginxSizeRegex.MatchString(s)
}

type ingressInformation struct {
	Namespace   string
	Path        string
	Rule        string
	Service     string
	ServicePort string
	Annotations map[string]string
}

func (info *ingressInformation) Equal(other *ingressInformation) bool {
	if info.Namespace != other.Namespace {
		return false
	}
	if info.Rule != other.Rule {
		return false
	}
	if info.Service != other.Service {
		return false
	}
	if info.ServicePort != other.ServicePort {
		return false
	}
	if !reflect.DeepEqual(info.Annotations, other.Annotations) {
		return false
	}

	return true
}

func getIngressInformation(i, h, p interface{}) *ingressInformation {
	ing, ok := i.(*ingress.Ingress)
	if !ok {
		klog.Errorf("expected an '*ingress.Ingress' type but %T was returned", i)
		return &ingressInformation{}
	}

	hostname, ok := h.(string)
	if !ok {
		klog.Errorf("expected a 'string' type but %T was returned", h)
		return &ingressInformation{}
	}

	ingressPath, ok := p.(string)
	if !ok {
		klog.Errorf("expected a 'string' type but %T was returned", p)
		return &ingressInformation{}
	}

	if ing == nil {
		return &ingressInformation{}
	}

	info := &ingressInformation{
		Namespace:   ing.GetNamespace(),
		Rule:        ing.GetName(),
		Annotations: ing.Annotations,
		Path:        ingressPath,
	}

	if ingressPath == "" {
		ingressPath = "/"
		info.Path = "/"
	}

	if ing.Spec.DefaultBackend != nil && ing.Spec.DefaultBackend.Service != nil {
		info.Service = ing.Spec.DefaultBackend.Service.Name
		if ing.Spec.DefaultBackend.Service.Port.Number > 0 {
			info.ServicePort = strconv.Itoa(int(ing.Spec.DefaultBackend.Service.Port.Number))
		} else {
			info.ServicePort = ing.Spec.DefaultBackend.Service.Port.Name
		}
	}

	for _, rule := range ing.Spec.Rules {
		if rule.HTTP == nil {
			continue
		}

		if hostname != "_" && rule.Host == "" {
			continue
		}

		host := "_"
		if rule.Host != "" {
			host = rule.Host
		}

		if hostname != host {
			continue
		}

		for _, rPath := range rule.HTTP.Paths {
			if ingressPath != rPath.Path {
				continue
			}

<<<<<<< HEAD
=======
			if rPath.Backend.Service == nil {
				continue
			}

>>>>>>> 19df0a3c
			if info.Service != "" && rPath.Backend.Service.Name == "" {
				// empty rule. Only contains a Path and PathType
				return info
			}

			info.Service = rPath.Backend.Service.Name
			if rPath.Backend.Service.Port.Number > 0 {
				info.ServicePort = strconv.Itoa(int(rPath.Backend.Service.Port.Number))
			} else {
				info.ServicePort = rPath.Backend.Service.Port.Name
			}

			return info
		}
	}

	return info
}

func buildForwardedFor(input interface{}) string {
	s, ok := input.(string)
	if !ok {
		klog.Errorf("expected a 'string' type but %T was returned", input)
		return ""
	}

	ffh := strings.Replace(s, "-", "_", -1)
	ffh = strings.ToLower(ffh)
	return fmt.Sprintf("$http_%v", ffh)
}

func buildAuthSignURL(authSignURL, authRedirectParam string) string {
	u, _ := url.Parse(authSignURL)
	q := u.Query()
	if authRedirectParam == "" {
		authRedirectParam = defaultGlobalAuthRedirectParam
	}
	if len(q) == 0 {
		return fmt.Sprintf("%v?%v=$pass_access_scheme://$http_host$escaped_request_uri", authSignURL, authRedirectParam)
	}

	if q.Get(authRedirectParam) != "" {
		return authSignURL
	}

	return fmt.Sprintf("%v&%v=$pass_access_scheme://$http_host$escaped_request_uri", authSignURL, authRedirectParam)
}

func buildAuthSignURLLocation(location, authSignURL string) string {
	hasher := sha1.New() // #nosec
	hasher.Write([]byte(location))
	hasher.Write([]byte(authSignURL))
	return "@" + hex.EncodeToString(hasher.Sum(nil))
}

var letters = []rune("abcdefghijklmnopqrstuvwxyzABCDEFGHIJKLMNOPQRSTUVWXYZ")

func init() {
	rand.Seed(time.Now().UnixNano())
}

func randomString() string {
	b := make([]rune, 32)
	for i := range b {
		b[i] = letters[rand.Intn(len(letters))] // #nosec
	}

	return string(b)
}

func buildOpentracing(c interface{}, s interface{}) string {
	cfg, ok := c.(config.Configuration)
	if !ok {
		klog.Errorf("expected a 'config.Configuration' type but %T was returned", c)
		return ""
	}

	servers, ok := s.([]*ingress.Server)
	if !ok {
		klog.Errorf("expected an '[]*ingress.Server' type but %T was returned", s)
		return ""
	}

	if !shouldLoadOpentracingModule(cfg, servers) {
		return ""
	}

	buf := bytes.NewBufferString("")

	if cfg.DatadogCollectorHost != "" {
		buf.WriteString("opentracing_load_tracer /usr/local/lib/libdd_opentracing.so /etc/nginx/opentracing.json;")
	} else if cfg.ZipkinCollectorHost != "" {
		buf.WriteString("opentracing_load_tracer /usr/local/lib/libzipkin_opentracing_plugin.so /etc/nginx/opentracing.json;")
	} else if cfg.JaegerCollectorHost != "" || cfg.JaegerEndpoint != "" {
		buf.WriteString("opentracing_load_tracer /usr/local/lib/libjaegertracing_plugin.so /etc/nginx/opentracing.json;")
	}

	buf.WriteString("\r\n")

	if cfg.OpentracingOperationName != "" {
		buf.WriteString(fmt.Sprintf("opentracing_operation_name \"%s\";\n", cfg.OpentracingOperationName))
	}
	if cfg.OpentracingLocationOperationName != "" {
		buf.WriteString(fmt.Sprintf("opentracing_location_operation_name \"%s\";\n", cfg.OpentracingLocationOperationName))
	}

	return buf.String()
}

// buildInfluxDB produces the single line configuration
// needed by the InfluxDB module to send request's metrics
// for the current resource
func buildInfluxDB(input interface{}) string {
	cfg, ok := input.(influxdb.Config)
	if !ok {
		klog.Errorf("expected an 'influxdb.Config' type but %T was returned", input)
		return ""
	}

	if !cfg.InfluxDBEnabled {
		return ""
	}

	return fmt.Sprintf(
		"influxdb server_name=%s host=%s port=%s measurement=%s enabled=true;",
		cfg.InfluxDBServerName,
		cfg.InfluxDBHost,
		cfg.InfluxDBPort,
		cfg.InfluxDBMeasurement,
	)
}

func proxySetHeader(loc interface{}) string {
	location, ok := loc.(*ingress.Location)
	if !ok {
		klog.Errorf("expected a '*ingress.Location' type but %T was returned", loc)
		return "proxy_set_header"
	}

	if location.BackendProtocol == "GRPC" || location.BackendProtocol == "GRPCS" {
		return "grpc_set_header"
	}

	return "proxy_set_header"
}

// buildCustomErrorDeps is a utility function returning a struct wrapper with
// the data required to build the 'CUSTOM_ERRORS' template
func buildCustomErrorDeps(upstreamName string, errorCodes []int, enableMetrics bool) interface{} {
	return struct {
		UpstreamName  string
		ErrorCodes    []int
		EnableMetrics bool
	}{
		UpstreamName:  upstreamName,
		ErrorCodes:    errorCodes,
		EnableMetrics: enableMetrics,
	}
}

type errorLocation struct {
	UpstreamName string
	Codes        []int
}

// buildCustomErrorLocationsPerServer is a utility function which will collect all
// custom error codes for all locations of a server block, deduplicates them,
// and returns a set which is unique by default-upstream and error code. It returns an array
// of errorLocations, each of which contain the upstream name and a list of
// error codes for that given upstream, so that sufficiently unique
// @custom error location blocks can be created in the template
func buildCustomErrorLocationsPerServer(input interface{}) []errorLocation {
	server, ok := input.(*ingress.Server)
	if !ok {
		klog.Errorf("expected a '*ingress.Server' type but %T was returned", input)
		return nil
	}

	codesMap := make(map[string]map[int]bool)
	for _, loc := range server.Locations {
		backendUpstream := loc.DefaultBackendUpstreamName

		var dedupedCodes map[int]bool
		if existingMap, ok := codesMap[backendUpstream]; ok {
			dedupedCodes = existingMap
		} else {
			dedupedCodes = make(map[int]bool)
		}

		for _, code := range loc.CustomHTTPErrors {
			dedupedCodes[code] = true
		}
		codesMap[backendUpstream] = dedupedCodes
	}

	errorLocations := []errorLocation{}

	for upstream, dedupedCodes := range codesMap {
		codesForUpstream := []int{}
		for code := range dedupedCodes {
			codesForUpstream = append(codesForUpstream, code)
		}
		sort.Ints(codesForUpstream)
		errorLocations = append(errorLocations, errorLocation{
			UpstreamName: upstream,
			Codes:        codesForUpstream,
		})
	}

	sort.Slice(errorLocations, func(i, j int) bool {
		return errorLocations[i].UpstreamName < errorLocations[j].UpstreamName
	})

	return errorLocations
}

func opentracingPropagateContext(location *ingress.Location) string {
	if location == nil {
		return ""
	}

	if location.BackendProtocol == "GRPC" || location.BackendProtocol == "GRPCS" {
		return "opentracing_grpc_propagate_context;"
	}

	return "opentracing_propagate_context;"
}

// shouldLoadModSecurityModule determines whether or not the ModSecurity module needs to be loaded.
// First, it checks if `enable-modsecurity` is set in the ConfigMap. If it is not, it iterates over all locations to
// check if ModSecurity is enabled by the annotation `nginx.ingress.kubernetes.io/enable-modsecurity`.
func shouldLoadModSecurityModule(c interface{}, s interface{}) bool {
	cfg, ok := c.(config.Configuration)
	if !ok {
		klog.Errorf("expected a 'config.Configuration' type but %T was returned", c)
		return false
	}

	servers, ok := s.([]*ingress.Server)
	if !ok {
		klog.Errorf("expected an '[]*ingress.Server' type but %T was returned", s)
		return false
	}

	// Determine if ModSecurity is enabled globally.
	if cfg.EnableModsecurity {
		return true
	}

	// If ModSecurity is not enabled globally, check if any location has it enabled via annotation.
	for _, server := range servers {
		for _, location := range server.Locations {
			if location.ModSecurity.Enable {
				return true
			}
		}
	}

	// Not enabled globally nor via annotation on a location, no need to load the module.
	return false
}

func buildHTTPListener(t interface{}, s interface{}) string {
	var out []string

	tc, ok := t.(config.TemplateConfig)
	if !ok {
		klog.Errorf("expected a 'config.TemplateConfig' type but %T was returned", t)
		return ""
	}

	hostname, ok := s.(string)
	if !ok {
		klog.Errorf("expected a 'string' type but %T was returned", s)
		return ""
	}

	addrV4 := []string{""}
	if len(tc.Cfg.BindAddressIpv4) > 0 {
		addrV4 = tc.Cfg.BindAddressIpv4
	}

	co := commonListenOptions(tc, hostname)

	out = append(out, httpListener(addrV4, co, tc)...)

	if !tc.IsIPV6Enabled {
		return strings.Join(out, "\n")
	}

	addrV6 := []string{"[::]"}
	if len(tc.Cfg.BindAddressIpv6) > 0 {
		addrV6 = tc.Cfg.BindAddressIpv6
	}

	out = append(out, httpListener(addrV6, co, tc)...)

	return strings.Join(out, "\n")
}

func buildHTTPSListener(t interface{}, s interface{}) string {
	var out []string

	tc, ok := t.(config.TemplateConfig)
	if !ok {
		klog.Errorf("expected a 'config.TemplateConfig' type but %T was returned", t)
		return ""
	}

	hostname, ok := s.(string)
	if !ok {
		klog.Errorf("expected a 'string' type but %T was returned", s)
		return ""
	}

	co := commonListenOptions(tc, hostname)

	addrV4 := []string{""}
	if len(tc.Cfg.BindAddressIpv4) > 0 {
		addrV4 = tc.Cfg.BindAddressIpv4
	}

	out = append(out, httpsListener(addrV4, co, tc)...)

	if !tc.IsIPV6Enabled {
		return strings.Join(out, "\n")
	}

	addrV6 := []string{"[::]"}
	if len(tc.Cfg.BindAddressIpv6) > 0 {
		addrV6 = tc.Cfg.BindAddressIpv6
	}

	out = append(out, httpsListener(addrV6, co, tc)...)

	return strings.Join(out, "\n")
}

func commonListenOptions(template config.TemplateConfig, hostname string) string {
	var out []string

	if template.Cfg.UseProxyProtocol {
		out = append(out, "proxy_protocol")
	}

	if hostname != "_" {
		return strings.Join(out, " ")
	}

	// setup options that are valid only once per port

	out = append(out, "default_server")

	if template.Cfg.ReusePort {
		out = append(out, "reuseport")
	}

	out = append(out, fmt.Sprintf("backlog=%v", template.BacklogSize))

	return strings.Join(out, " ")
}

func httpListener(addresses []string, co string, tc config.TemplateConfig) []string {
	out := make([]string, 0)
	for _, address := range addresses {
		lo := []string{"listen"}

		if address == "" {
			lo = append(lo, fmt.Sprintf("%v", tc.ListenPorts.HTTP))
		} else {
			lo = append(lo, fmt.Sprintf("%v:%v", address, tc.ListenPorts.HTTP))
		}

		lo = append(lo, co)
		lo = append(lo, ";")
		out = append(out, strings.Join(lo, " "))
	}

	return out
}

func httpsListener(addresses []string, co string, tc config.TemplateConfig) []string {
	out := make([]string, 0)
	for _, address := range addresses {
		lo := []string{"listen"}

		if tc.IsSSLPassthroughEnabled {
			if address == "" {
				lo = append(lo, fmt.Sprintf("%v", tc.ListenPorts.SSLProxy))
			} else {
				lo = append(lo, fmt.Sprintf("%v:%v", address, tc.ListenPorts.SSLProxy))
			}

			if !strings.Contains(co, "proxy_protocol") {
				lo = append(lo, "proxy_protocol")
			}
		} else {
			if address == "" {
				lo = append(lo, fmt.Sprintf("%v", tc.ListenPorts.HTTPS))
			} else {
				lo = append(lo, fmt.Sprintf("%v:%v", address, tc.ListenPorts.HTTPS))
			}
		}

		lo = append(lo, co)
		lo = append(lo, "ssl")

		if tc.Cfg.UseHTTP2 {
			lo = append(lo, "http2")
		}

		lo = append(lo, ";")
		out = append(out, strings.Join(lo, " "))
	}

	return out
}

func buildOpentracingForLocation(isOTEnabled bool, location *ingress.Location) string {
	isOTEnabledInLoc := location.Opentracing.Enabled
	isOTSetInLoc := location.Opentracing.Set

	if isOTEnabled {
		if isOTSetInLoc && !isOTEnabledInLoc {
			return "opentracing off;"
		}

		opc := opentracingPropagateContext(location)
		if opc != "" {
			opc = fmt.Sprintf("opentracing on;\n%v", opc)
		}

		return opc
	}

	if isOTSetInLoc && isOTEnabledInLoc {
		opc := opentracingPropagateContext(location)
		if opc != "" {
			opc = fmt.Sprintf("opentracing on;\n%v", opc)
		}

		return opc
	}

	return ""
}

// shouldLoadOpentracingModule determines whether or not the Opentracing module needs to be loaded.
// First, it checks if `enable-opentracing` is set in the ConfigMap. If it is not, it iterates over all locations to
// check if Opentracing is enabled by the annotation `nginx.ingress.kubernetes.io/enable-opentracing`.
func shouldLoadOpentracingModule(c interface{}, s interface{}) bool {
	cfg, ok := c.(config.Configuration)
	if !ok {
		klog.Errorf("expected a 'config.Configuration' type but %T was returned", c)
		return false
	}

	servers, ok := s.([]*ingress.Server)
	if !ok {
		klog.Errorf("expected an '[]*ingress.Server' type but %T was returned", s)
		return false
	}

	if cfg.EnableOpentracing {
		return true
	}

	for _, server := range servers {
		for _, location := range server.Locations {
			if location.Opentracing.Enabled {
				return true
			}
		}
	}

	return false
}

func buildModSecurityForLocation(cfg config.Configuration, location *ingress.Location) string {
	isMSEnabledInLoc := location.ModSecurity.Enable
	isMSEnableSetInLoc := location.ModSecurity.EnableSet
	isMSEnabled := cfg.EnableModsecurity

	if !isMSEnabled && !isMSEnabledInLoc {
		return ""
	}

	if isMSEnableSetInLoc && !isMSEnabledInLoc {
		return "modsecurity off;"
	}

	var buffer bytes.Buffer

	if !isMSEnabled {
		buffer.WriteString(`modsecurity on;
`)
	}

	if location.ModSecurity.Snippet != "" {
		buffer.WriteString(fmt.Sprintf(`modsecurity_rules '
%v
';
`, location.ModSecurity.Snippet))
	}

	if location.ModSecurity.TransactionID != "" {
		buffer.WriteString(fmt.Sprintf(`modsecurity_transaction_id "%v";
`, location.ModSecurity.TransactionID))
	}

	if !isMSEnabled {
		buffer.WriteString(`modsecurity_rules_file /etc/nginx/modsecurity/modsecurity.conf;
`)
	}

	if !cfg.EnableOWASPCoreRules && location.ModSecurity.OWASPRules {
		buffer.WriteString(`modsecurity_rules_file /etc/nginx/owasp-modsecurity-crs/nginx-modsecurity.conf;
`)
	}

	return buffer.String()
}

func buildMirrorLocations(locs []*ingress.Location) string {
	var buffer bytes.Buffer

	mapped := sets.String{}

	for _, loc := range locs {
		if loc.Mirror.Source == "" || loc.Mirror.Target == "" {
			continue
		}

		if mapped.Has(loc.Mirror.Source) {
			continue
		}

		mapped.Insert(loc.Mirror.Source)
		buffer.WriteString(fmt.Sprintf(`location = %v {
internal;
proxy_pass %v;
}

`, loc.Mirror.Source, loc.Mirror.Target))
	}

	return buffer.String()
}

// shouldLoadAuthDigestModule determines whether or not the ngx_http_auth_digest_module module needs to be loaded.
func shouldLoadAuthDigestModule(s interface{}) bool {
	servers, ok := s.([]*ingress.Server)
	if !ok {
		klog.Errorf("expected an '[]*ingress.Server' type but %T was returned", s)
		return false
	}

	for _, server := range servers {
		for _, location := range server.Locations {
			if !location.BasicDigestAuth.Secured {
				continue
			}

			if location.BasicDigestAuth.Type == "digest" {
				return true
			}
		}
	}

	return false
}

// shouldLoadInfluxDBModule determines whether or not the ngx_http_auth_digest_module module needs to be loaded.
func shouldLoadInfluxDBModule(s interface{}) bool {
	servers, ok := s.([]*ingress.Server)
	if !ok {
		klog.Errorf("expected an '[]*ingress.Server' type but %T was returned", s)
		return false
	}

	for _, server := range servers {
		for _, location := range server.Locations {
			if location.InfluxDB.InfluxDBEnabled {
				return true
			}
		}
	}

	return false
}

// buildServerName ensures wildcard hostnames are valid
func buildServerName(hostname string) string {
	if !strings.HasPrefix(hostname, "*") {
		return hostname
	}

	hostname = strings.Replace(hostname, "*.", "", 1)
	parts := strings.Split(hostname, ".")

	return `~^(?<subdomain>[\w-]+)\.` + strings.Join(parts, "\\.") + `$`
}

// parseComplexNGINXVar parses things like "$my${complex}ngx\$var" into
// [["$var", "complex", "my", "ngx"]]. In other words, 2nd and 3rd elements
// in the result are actual NGINX variable names, whereas first and 4th elements
// are string literals.
func parseComplexNginxVarIntoLuaTable(ngxVar string) string {
	r := regexp.MustCompile(`(\\\$[0-9a-zA-Z_]+)|\$\{([0-9a-zA-Z_]+)\}|\$([0-9a-zA-Z_]+)|(\$|[^$\\]+)`)
	matches := r.FindAllStringSubmatch(ngxVar, -1)
	components := make([][]string, len(matches))
	for i, match := range matches {
		components[i] = match[1:]
	}

	luaTable, err := convertGoSliceIntoLuaTable(components, true)
	if err != nil {
		klog.Errorf("unexpected error: %v", err)
		luaTable = "{}"
	}
	return luaTable
}

func convertGoSliceIntoLuaTable(goSliceInterface interface{}, emptyStringAsNil bool) (string, error) {
	goSlice := reflect.ValueOf(goSliceInterface)
	kind := goSlice.Kind()

	switch kind {
	case reflect.String:
		if emptyStringAsNil && len(goSlice.Interface().(string)) == 0 {
			return "nil", nil
		}
		return fmt.Sprintf(`"%v"`, goSlice.Interface()), nil
	case reflect.Int, reflect.Bool:
		return fmt.Sprintf(`%v`, goSlice.Interface()), nil
	case reflect.Slice, reflect.Array:
		luaTable := "{ "
		for i := 0; i < goSlice.Len(); i++ {
			luaEl, err := convertGoSliceIntoLuaTable(goSlice.Index(i).Interface(), emptyStringAsNil)
			if err != nil {
				return "", err
			}
			luaTable = luaTable + luaEl + ", "
		}
		luaTable += "}"
		return luaTable, nil
	default:
		return "", fmt.Errorf("could not process type: %s", kind)
	}
}<|MERGE_RESOLUTION|>--- conflicted
+++ resolved
@@ -24,10 +24,6 @@
 	"encoding/json"
 	"fmt"
 	"io"
-<<<<<<< HEAD
-	"io/ioutil"
-=======
->>>>>>> 19df0a3c
 	"math/rand" // #nosec
 	"net"
 	"net/url"
@@ -58,14 +54,6 @@
 	nonIdempotent           = "non_idempotent"
 	defBufferSize           = 65535
 	writeIndentOnEmptyLines = true // backward-compatibility
-<<<<<<< HEAD
-)
-
-const (
-	stateCode = iota
-	stateComment
-=======
->>>>>>> 19df0a3c
 )
 
 const (
@@ -1030,13 +1018,10 @@
 				continue
 			}
 
-<<<<<<< HEAD
-=======
 			if rPath.Backend.Service == nil {
 				continue
 			}
 
->>>>>>> 19df0a3c
 			if info.Service != "" && rPath.Backend.Service.Name == "" {
 				// empty rule. Only contains a Path and PathType
 				return info
