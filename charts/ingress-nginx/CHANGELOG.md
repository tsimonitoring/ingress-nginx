# Changelog

This file documents all notable changes to [ingress-nginx](https://github.com/kubernetes/ingress-nginx) Helm Chart. The release numbering uses [semantic versioning](http://semver.org).

<<<<<<< HEAD
### 3.31.0

- Changed the name of TCP and UDP ports to support Yandex.Cloud

=======
### 3.32.0

- [7117] https://github.com/kubernetes/ingress-nginx/pull/7117 Add annotations for HPA

### 3.31.0

- [7137] https://github.com/kubernetes/ingress-nginx/pull/7137 Add support for custom probes
>>>>>>> 475bcde6

### 3.30.0

- [#7092](https://github.com/kubernetes/ingress-nginx/pull/7092) Removes the possibility of using localhost in ExternalNames as endpoints

### 3.29.0

- [X] [#6945](https://github.com/kubernetes/ingress-nginx/pull/7020) Add option to specify job label for ServiceMonitor

### 3.28.0

- [ ] [#6900](https://github.com/kubernetes/ingress-nginx/pull/6900) Support existing PSPs

### 3.27.0

- Update ingress-nginx v0.45.0

### 3.26.0

- [X] [#6979](https://github.com/kubernetes/ingress-nginx/pull/6979) Changed servicePort value for metrics

### 3.25.0

- [X] [#6957](https://github.com/kubernetes/ingress-nginx/pull/6957) Add ability to specify automountServiceAccountToken

### 3.24.0

- [X] [#6908](https://github.com/kubernetes/ingress-nginx/pull/6908) Add volumes to default-backend deployment

### 3.23.0

- Update ingress-nginx v0.44.0

### 3.22.0

- [X] [#6802](https://github.com/kubernetes/ingress-nginx/pull/6802) Add value for configuring a custom Diffie-Hellman parameters file
- [X] [#6815](https://github.com/kubernetes/ingress-nginx/pull/6815) Allow use of numeric namespaces in helm chart

### 3.21.0

- [X] [#6783](https://github.com/kubernetes/ingress-nginx/pull/6783) Add custom annotations to ScaledObject
- [X] [#6761](https://github.com/kubernetes/ingress-nginx/pull/6761) Adding quotes in the serviceAccount name in Helm values
- [X] [#6767](https://github.com/kubernetes/ingress-nginx/pull/6767) Remove ClusterRole when scope option is enabled
- [X] [#6785](https://github.com/kubernetes/ingress-nginx/pull/6785) Update kube-webhook-certgen image to v1.5.1

### 3.20.1

- Do not create KEDA in case of DaemonSets.
- Fix KEDA v2 definition

### 3.20.0

- [X] [#6730](https://github.com/kubernetes/ingress-nginx/pull/6730) Do not create HPA for defaultBackend if not enabled.

### 3.19.0

- Update ingress-nginx v0.43.0

### 3.18.0

- [X] [#6688](https://github.com/kubernetes/ingress-nginx/pull/6688) Allow volume-type emptyDir in controller podsecuritypolicy
- [X] [#6691](https://github.com/kubernetes/ingress-nginx/pull/6691) Improve parsing of helm parameters

### 3.17.0

- Update ingress-nginx v0.42.0

### 3.16.1

- Fix chart-releaser action

### 3.16.0

- [X] [#6646](https://github.com/kubernetes/ingress-nginx/pull/6646) Added LoadBalancerIP value for internal service

### 3.15.1

- Fix chart-releaser action

### 3.15.0

- [X] [#6586](https://github.com/kubernetes/ingress-nginx/pull/6586) Fix 'maxmindLicenseKey' location in values.yaml

### 3.14.0

- [X] [#6469](https://github.com/kubernetes/ingress-nginx/pull/6469) Allow custom service names for controller and backend

### 3.13.0

- [X] [#6544](https://github.com/kubernetes/ingress-nginx/pull/6544) Fix default backend HPA name variable

### 3.12.0

- [X] [#6514](https://github.com/kubernetes/ingress-nginx/pull/6514) Remove helm2 support and update docs

### 3.11.1

- [X] [#6505](https://github.com/kubernetes/ingress-nginx/pull/6505) Reorder HPA resource list to work with GitOps tooling

### 3.11.0

- Support Keda Autoscaling

### 3.10.1

- Fix regression introduced in 0.41.0 with external authentication

### 3.10.0

- Fix routing regression introduced in 0.41.0 with PathType Exact

### 3.9.0

- [X] [#6423](https://github.com/kubernetes/ingress-nginx/pull/6423) Add Default backend HPA autoscaling

### 3.8.0

- [X] [#6395](https://github.com/kubernetes/ingress-nginx/pull/6395) Update jettech/kube-webhook-certgen image
- [X] [#6377](https://github.com/kubernetes/ingress-nginx/pull/6377) Added loadBalancerSourceRanges for internal lbs
- [X] [#6356](https://github.com/kubernetes/ingress-nginx/pull/6356) Add securitycontext settings on defaultbackend
- [X] [#6401](https://github.com/kubernetes/ingress-nginx/pull/6401) Fix controller service annotations
- [X] [#6403](https://github.com/kubernetes/ingress-nginx/pull/6403) Initial helm chart changelog

### 3.7.1

- [X] [#6326](https://github.com/kubernetes/ingress-nginx/pull/6326) Fix liveness and readiness probe path in daemonset chart

### 3.7.0

- [X] [#6316](https://github.com/kubernetes/ingress-nginx/pull/6316) Numerals in podAnnotations in quotes [#6315](https://github.com/kubernetes/ingress-nginx/issues/6315)

### 3.6.0

- [X] [#6305](https://github.com/kubernetes/ingress-nginx/pull/6305) Add default linux nodeSelector

### 3.5.1

- [X] [#6299](https://github.com/kubernetes/ingress-nginx/pull/6299) Fix helm chart release

### 3.5.0

- [X] [#6260](https://github.com/kubernetes/ingress-nginx/pull/6260) Allow Helm Chart to customize admission webhook's annotations, timeoutSeconds, namespaceSelector, objectSelector and cert files locations

### 3.4.0

- [X] [#6268](https://github.com/kubernetes/ingress-nginx/pull/6268) Update to 0.40.2 in helm chart #6288

### 3.3.1

- [X] [#6259](https://github.com/kubernetes/ingress-nginx/pull/6259) Release helm chart
- [X] [#6258](https://github.com/kubernetes/ingress-nginx/pull/6258) Fix chart markdown link
- [X] [#6253](https://github.com/kubernetes/ingress-nginx/pull/6253) Release v0.40.0

### 3.3.1

- [X] [#6233](https://github.com/kubernetes/ingress-nginx/pull/6233) Add admission controller e2e test

### 3.3.0

- [X] [#6203](https://github.com/kubernetes/ingress-nginx/pull/6203) Refactor parsing of key values
- [X] [#6162](https://github.com/kubernetes/ingress-nginx/pull/6162) Add helm chart options to expose metrics service as NodePort
- [X] [#6180](https://github.com/kubernetes/ingress-nginx/pull/6180) Fix helm chart admissionReviewVersions regression
- [X] [#6169](https://github.com/kubernetes/ingress-nginx/pull/6169) Fix Typo in example prometheus rules

### 3.0.0

- [X] [#6167](https://github.com/kubernetes/ingress-nginx/pull/6167) Update chart requirements

### 2.16.0

- [X] [#6154](https://github.com/kubernetes/ingress-nginx/pull/6154) add `topologySpreadConstraint` to controller

### 2.15.0

- [X] [#6087](https://github.com/kubernetes/ingress-nginx/pull/6087) Adding parameter for externalTrafficPolicy in internal controller service spec

### 2.14.0

- [X] [#6104](https://github.com/kubernetes/ingress-nginx/pull/6104) Misc fixes for nginx-ingress chart for better keel and prometheus-operator integration

### 2.13.0

- [X] [#6093](https://github.com/kubernetes/ingress-nginx/pull/6093) Release v0.35.0

### 2.13.0

- [X] [#6093](https://github.com/kubernetes/ingress-nginx/pull/6093) Release v0.35.0
- [X] [#6080](https://github.com/kubernetes/ingress-nginx/pull/6080) Switch images to k8s.gcr.io after Vanity Domain Flip

### 2.12.1

- [X] [#6075](https://github.com/kubernetes/ingress-nginx/pull/6075) Sync helm chart affinity examples

### 2.12.0

- [X] [#6039](https://github.com/kubernetes/ingress-nginx/pull/6039) Add configurable serviceMonitor metricRelabelling and targetLabels
- [X] [#6044](https://github.com/kubernetes/ingress-nginx/pull/6044) Fix YAML linting

### 2.11.3

- [X] [#6038](https://github.com/kubernetes/ingress-nginx/pull/6038) Bump chart version PATCH

### 2.11.2

- [X] [#5951](https://github.com/kubernetes/ingress-nginx/pull/5951) Bump chart patch version

### 2.11.1

- [X] [#5900](https://github.com/kubernetes/ingress-nginx/pull/5900) Release helm chart for v0.34.1

### 2.11.0

- [X] [#5879](https://github.com/kubernetes/ingress-nginx/pull/5879) Update helm chart for v0.34.0
- [X] [#5671](https://github.com/kubernetes/ingress-nginx/pull/5671) Make liveness probe more fault tolerant than readiness probe

### 2.10.0

- [X] [#5843](https://github.com/kubernetes/ingress-nginx/pull/5843) Update jettech/kube-webhook-certgen image

### 2.9.1

- [X] [#5823](https://github.com/kubernetes/ingress-nginx/pull/5823) Add quoting to sysctls because numeric values need to be presented as strings (#5823)

### 2.9.0

- [X] [#5795](https://github.com/kubernetes/ingress-nginx/pull/5795) Use fully qualified images to avoid cri-o issues


### TODO

Keep building the changelog using *git log charts* checking the tag<|MERGE_RESOLUTION|>--- conflicted
+++ resolved
@@ -2,20 +2,13 @@
 
 This file documents all notable changes to [ingress-nginx](https://github.com/kubernetes/ingress-nginx) Helm Chart. The release numbering uses [semantic versioning](http://semver.org).
 
-<<<<<<< HEAD
+### 3.32.0
+
+- [7117] https://github.com/kubernetes/ingress-nginx/pull/7117 Add annotations for HPA
+
 ### 3.31.0
 
-- Changed the name of TCP and UDP ports to support Yandex.Cloud
-
-=======
-### 3.32.0
-
-- [7117] https://github.com/kubernetes/ingress-nginx/pull/7117 Add annotations for HPA
-
-### 3.31.0
-
 - [7137] https://github.com/kubernetes/ingress-nginx/pull/7137 Add support for custom probes
->>>>>>> 475bcde6
 
 ### 3.30.0
 
