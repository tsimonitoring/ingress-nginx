--- conflicted
+++ resolved
@@ -491,12 +491,8 @@
 | portNamePrefix | string | `""` | Prefix for TCP and UDP ports names in ingress controller service # Some cloud providers, like Yandex Cloud may have a requirements for a port name regex to support cloud load balancer integration |
 | rbac.create | bool | `true` |  |
 | rbac.scope | bool | `false` |  |
-<<<<<<< HEAD
 | revisionHistoryLimit | int | `10` | Rollback limit |
 | securityContextConstraints.enabled | bool | `false` |  |
-=======
-| revisionHistoryLimit | int | `10` | Rollback limit # |
->>>>>>> b6c63055
 | serviceAccount.annotations | object | `{}` | Annotations for the controller service account |
 | serviceAccount.automountServiceAccountToken | bool | `true` |  |
 | serviceAccount.create | bool | `true` |  |
