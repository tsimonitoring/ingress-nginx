# ingress-nginx

[ingress-nginx](https://github.com/kubernetes/ingress-nginx) Ingress controller for Kubernetes using NGINX as a reverse proxy and load balancer

![Version: 4.9.1](https://img.shields.io/badge/Version-4.9.1-informational?style=flat-square) ![AppVersion: 1.9.6](https://img.shields.io/badge/AppVersion-1.9.6-informational?style=flat-square)

To use, add `ingressClassName: nginx` spec field or the `kubernetes.io/ingress.class: nginx` annotation to your Ingress resources.

This chart bootstraps an ingress-nginx deployment on a [Kubernetes](http://kubernetes.io) cluster using the [Helm](https://helm.sh) package manager.

## Requirements

Kubernetes: `>=1.20.0-0`

## Get Repo Info

```console
helm repo add ingress-nginx https://kubernetes.github.io/ingress-nginx
helm repo update
```

## Install Chart

**Important:** only helm3 is supported

```console
helm install [RELEASE_NAME] ingress-nginx/ingress-nginx
```

The command deploys ingress-nginx on the Kubernetes cluster in the default configuration.

_See [configuration](#configuration) below._

_See [helm install](https://helm.sh/docs/helm/helm_install/) for command documentation._

## Uninstall Chart

```console
helm uninstall [RELEASE_NAME]
```

This removes all the Kubernetes components associated with the chart and deletes the release.

_See [helm uninstall](https://helm.sh/docs/helm/helm_uninstall/) for command documentation._

## Upgrading Chart

```console
helm upgrade [RELEASE_NAME] [CHART] --install
```

_See [helm upgrade](https://helm.sh/docs/helm/helm_upgrade/) for command documentation._

### Migrating from stable/nginx-ingress

There are two main ways to migrate a release from `stable/nginx-ingress` to `ingress-nginx/ingress-nginx` chart:

1. For Nginx Ingress controllers used for non-critical services, the easiest method is to [uninstall](#uninstall-chart) the old release and [install](#install-chart) the new one
1. For critical services in production that require zero-downtime, you will want to:
    1. [Install](#install-chart) a second Ingress controller
    1. Redirect your DNS traffic from the old controller to the new controller
    1. Log traffic from both controllers during this changeover
    1. [Uninstall](#uninstall-chart) the old controller once traffic has fully drained from it

Note that there are some different and upgraded configurations between the two charts, described by Rimas Mocevicius from JFrog in the "Upgrading to ingress-nginx Helm chart" section of [Migrating from Helm chart nginx-ingress to ingress-nginx](https://rimusz.net/migrating-to-ingress-nginx). As the `ingress-nginx/ingress-nginx` chart continues to update, you will want to check current differences by running [helm configuration](#configuration) commands on both charts.

## Configuration

See [Customizing the Chart Before Installing](https://helm.sh/docs/intro/using_helm/#customizing-the-chart-before-installing). To see all configurable options with detailed comments, visit the chart's [values.yaml](./values.yaml), or run these configuration commands:

```console
helm show values ingress-nginx/ingress-nginx
```

### PodDisruptionBudget

Note that the PodDisruptionBudget resource will only be defined if the replicaCount is greater than one,
else it would make it impossible to evacuate a node. See [gh issue #7127](https://github.com/helm/charts/issues/7127) for more info.

### Prometheus Metrics

The Ingress-Nginx Controller can export Prometheus metrics, by setting `controller.metrics.enabled` to `true`.

You can add Prometheus annotations to the metrics service using `controller.metrics.service.annotations`.
Alternatively, if you use the Prometheus Operator, you can enable ServiceMonitor creation using `controller.metrics.serviceMonitor.enabled`. And set `controller.metrics.serviceMonitor.additionalLabels.release="prometheus"`. "release=prometheus" should match the label configured in the prometheus servicemonitor ( see `kubectl get servicemonitor prometheus-kube-prom-prometheus -oyaml -n prometheus`)

### ingress-nginx nginx\_status page/stats server

Previous versions of this chart had a `controller.stats.*` configuration block, which is now obsolete due to the following changes in Ingress-Nginx Controller:

- In [0.16.1](https://github.com/kubernetes/ingress-nginx/blob/main/Changelog.md#0161), the vts (virtual host traffic status) dashboard was removed
- In [0.23.0](https://github.com/kubernetes/ingress-nginx/blob/main/Changelog.md#0230), the status page at port 18080 is now a unix socket webserver only available at localhost.
  You can use `curl --unix-socket /tmp/nginx-status-server.sock http://localhost/nginx_status` inside the controller container to access it locally, or use the snippet from [nginx-ingress changelog](https://github.com/kubernetes/ingress-nginx/blob/main/Changelog.md#0230) to re-enable the http server

### ExternalDNS Service Configuration

Add an [ExternalDNS](https://github.com/kubernetes-sigs/external-dns) annotation to the LoadBalancer service:

```yaml
controller:
  service:
    annotations:
      external-dns.alpha.kubernetes.io/hostname: kubernetes-example.com.
```

### AWS L7 ELB with SSL Termination

Annotate the controller as shown in the [nginx-ingress l7 patch](https://github.com/kubernetes/ingress-nginx/blob/ab3a789caae65eec4ad6e3b46b19750b481b6bce/deploy/aws/l7/service-l7.yaml):

```yaml
controller:
  service:
    targetPorts:
      http: http
      https: http
    annotations:
      service.beta.kubernetes.io/aws-load-balancer-ssl-cert: arn:aws:acm:XX-XXXX-X:XXXXXXXXX:certificate/XXXXXXXX-XXXX-XXXX-XXXX-XXXXXXXXXX
      service.beta.kubernetes.io/aws-load-balancer-backend-protocol: "http"
      service.beta.kubernetes.io/aws-load-balancer-ssl-ports: "https"
      service.beta.kubernetes.io/aws-load-balancer-connection-idle-timeout: '3600'
```

### Additional Internal Load Balancer

This setup is useful when you need both external and internal load balancers but don't want to have multiple ingress controllers and multiple ingress objects per application.

By default, the ingress object will point to the external load balancer address, but if correctly configured, you can make use of the internal one if the URL you are looking up resolves to the internal load balancer's URL.

You'll need to set both the following values:

`controller.service.internal.enabled`
`controller.service.internal.annotations`

If one of them is missing the internal load balancer will not be deployed. Example you may have `controller.service.internal.enabled=true` but no annotations set, in this case no action will be taken.

`controller.service.internal.annotations` varies with the cloud service you're using.

Example for AWS:

```yaml
controller:
  service:
    internal:
      enabled: true
      annotations:
        # Create internal NLB
        service.beta.kubernetes.io/aws-load-balancer-scheme: "internal"
        # Create internal ELB(Deprecated)
        # service.beta.kubernetes.io/aws-load-balancer-internal: "true"
        # Any other annotation can be declared here.
```

Example for GCE:

```yaml
controller:
  service:
    internal:
      enabled: true
      annotations:
        # Create internal LB. More information: https://cloud.google.com/kubernetes-engine/docs/how-to/internal-load-balancing
        # For GKE versions 1.17 and later
        networking.gke.io/load-balancer-type: "Internal"
        # For earlier versions
        # cloud.google.com/load-balancer-type: "Internal"

        # Any other annotation can be declared here.
```

Example for Azure:

```yaml
controller:
  service:
      annotations:
        # Create internal LB
        service.beta.kubernetes.io/azure-load-balancer-internal: "true"
        # Any other annotation can be declared here.
```

Example for Oracle Cloud Infrastructure:

```yaml
controller:
  service:
      annotations:
        # Create internal LB
        service.beta.kubernetes.io/oci-load-balancer-internal: "true"
        # Any other annotation can be declared here.
```

The load balancer annotations of more cloud service providers can be found: [Internal load balancer](https://kubernetes.io/docs/concepts/services-networking/service/#internal-load-balancer).

An use case for this scenario is having a split-view DNS setup where the public zone CNAME records point to the external balancer URL while the private zone CNAME records point to the internal balancer URL. This way, you only need one ingress kubernetes object.

Optionally you can set `controller.service.loadBalancerIP` if you need a static IP for the resulting `LoadBalancer`.

### Ingress Admission Webhooks

With nginx-ingress-controller version 0.25+, the Ingress-Nginx Controller pod exposes an endpoint that will integrate with the `validatingwebhookconfiguration` Kubernetes feature to prevent bad ingress from being added to the cluster.
**This feature is enabled by default since 0.31.0.**

With nginx-ingress-controller in 0.25.* work only with kubernetes 1.14+, 0.26 fix [this issue](https://github.com/kubernetes/ingress-nginx/pull/4521)

#### How the Chart Configures the Hooks
A validating and configuration requires the endpoint to which the request is sent to use TLS. It is possible to set up custom certificates to do this, but in most cases, a self-signed certificate is enough. The setup of this component requires some more complex orchestration when using helm. The steps are created to be idempotent and to allow turning the feature on and off without running into helm quirks.

1. A pre-install hook provisions a certificate into the same namespace using a format compatible with provisioning using end user certificates. If the certificate already exists, the hook exits.
2. The Ingress-Nginx Controller pod is configured to use a TLS proxy container, which will load that certificate.
3. Validating and Mutating webhook configurations are created in the cluster.
4. A post-install hook reads the CA from the secret created by step 1 and patches the Validating and Mutating webhook configurations. This process will allow a custom CA provisioned by some other process to also be patched into the webhook configurations. The chosen failure policy is also patched into the webhook configurations

#### Alternatives
It should be possible to use [cert-manager/cert-manager](https://github.com/cert-manager/cert-manager) if a more complete solution is required.

You can enable automatic self-signed TLS certificate provisioning via cert-manager by setting the `controller.admissionWebhooks.certManager.enabled` value to true.

Please ensure that cert-manager is correctly installed and configured.

### Helm Error When Upgrading: spec.clusterIP: Invalid value: ""

If you are upgrading this chart from a version between 0.31.0 and 1.2.2 then you may get an error like this:

```console
Error: UPGRADE FAILED: Service "?????-controller" is invalid: spec.clusterIP: Invalid value: "": field is immutable
```

Detail of how and why are in [this issue](https://github.com/helm/charts/pull/13646) but to resolve this you can set `xxxx.service.omitClusterIP` to `true` where `xxxx` is the service referenced in the error.

As of version `1.26.0` of this chart, by simply not providing any clusterIP value, `invalid: spec.clusterIP: Invalid value: "": field is immutable` will no longer occur since `clusterIP: ""` will not be rendered.

## Values

| Key | Type | Default | Description |
|-----|------|---------|-------------|
| commonLabels | object | `{}` |  |
| controller.addHeaders | object | `{}` | Will add custom headers before sending response traffic to the client according to: https://kubernetes.github.io/ingress-nginx/user-guide/nginx-configuration/configmap/#add-headers |
| controller.admissionWebhooks.annotations | object | `{}` |  |
| controller.admissionWebhooks.certManager.admissionCert.duration | string | `""` |  |
| controller.admissionWebhooks.certManager.enabled | bool | `false` |  |
| controller.admissionWebhooks.certManager.rootCert.duration | string | `""` |  |
| controller.admissionWebhooks.certificate | string | `"/usr/local/certificates/cert"` |  |
| controller.admissionWebhooks.createSecretJob.name | string | `"create"` |  |
| controller.admissionWebhooks.createSecretJob.resources | object | `{}` |  |
| controller.admissionWebhooks.createSecretJob.securityContext | object | `{"allowPrivilegeEscalation":false,"capabilities":{"drop":["ALL"]},"readOnlyRootFilesystem":true,"runAsNonRoot":true,"runAsUser":65532,"seccompProfile":{"type":"RuntimeDefault"}}` | Security context for secret creation containers |
| controller.admissionWebhooks.enabled | bool | `true` |  |
| controller.admissionWebhooks.existingPsp | string | `""` | Use an existing PSP instead of creating one |
| controller.admissionWebhooks.existingScc | string | `""` | Use an existing SCC instead of creating one |
| controller.admissionWebhooks.failurePolicy | string | `"Fail"` |  |
| controller.admissionWebhooks.extraEnvs | list | `[]` | Additional environment variables to set |
| controller.admissionWebhooks.failurePolicy | string | `"Fail"` | Admission Webhook failure policy to use |
| controller.admissionWebhooks.key | string | `"/usr/local/certificates/key"` |  |
| controller.admissionWebhooks.labels | object | `{}` | Labels to be added to admission webhooks |
| controller.admissionWebhooks.name | string | `"admission"` |  |
| controller.admissionWebhooks.namespaceSelector | object | `{}` |  |
| controller.admissionWebhooks.objectSelector | object | `{}` |  |
| controller.admissionWebhooks.patch.enabled | bool | `true` |  |
| controller.admissionWebhooks.patch.image.digest | string | `"sha256:25d6a5f11211cc5c3f9f2bf552b585374af287b4debf693cacbe2da47daa5084"` |  |
| controller.admissionWebhooks.patch.image.image | string | `"ingress-nginx/kube-webhook-certgen"` |  |
| controller.admissionWebhooks.patch.image.pullPolicy | string | `"IfNotPresent"` |  |
| controller.admissionWebhooks.patch.image.registry | string | `"registry.k8s.io"` |  |
| controller.admissionWebhooks.patch.image.tag | string | `"v20231226-1a7112e06"` |  |
| controller.admissionWebhooks.patch.labels | object | `{}` | Labels to be added to patch job resources |
| controller.admissionWebhooks.patch.networkPolicy.enabled | bool | `false` | Enable 'networkPolicy' or not |
| controller.admissionWebhooks.patch.nodeSelector."kubernetes.io/os" | string | `"linux"` |  |
| controller.admissionWebhooks.patch.podAnnotations | object | `{}` |  |
| controller.admissionWebhooks.patch.priorityClassName | string | `""` | Provide a priority class name to the webhook patching job # |
| controller.admissionWebhooks.patch.securityContext | object | `{}` | Security context for secret creation & webhook patch pods |
| controller.admissionWebhooks.patch.tolerations | list | `[]` |  |
| controller.admissionWebhooks.patchWebhookJob.name | string | `"patch"` |  |
| controller.admissionWebhooks.patchWebhookJob.resources | object | `{}` |  |
| controller.admissionWebhooks.patchWebhookJob.securityContext | object | `{"allowPrivilegeEscalation":false,"capabilities":{"drop":["ALL"]},"readOnlyRootFilesystem":true,"runAsNonRoot":true,"runAsUser":65532,"seccompProfile":{"type":"RuntimeDefault"}}` | Security context for webhook patch containers |
| controller.admissionWebhooks.port | int | `8443` |  |
| controller.admissionWebhooks.service.annotations | object | `{}` |  |
| controller.admissionWebhooks.service.externalIPs | list | `[]` |  |
| controller.admissionWebhooks.service.loadBalancerSourceRanges | list | `[]` |  |
| controller.admissionWebhooks.service.servicePort | int | `443` |  |
| controller.admissionWebhooks.service.type | string | `"ClusterIP"` |  |
| controller.affinity | object | `{}` | Affinity and anti-affinity rules for server scheduling to nodes # Ref: https://kubernetes.io/docs/concepts/configuration/assign-pod-node/#affinity-and-anti-affinity # |
| controller.allowSnippetAnnotations | bool | `false` | This configuration defines if Ingress Controller should allow users to set their own *-snippet annotations, otherwise this is forbidden / dropped when users add those annotations. Global snippets in ConfigMap are still respected |
| controller.annotations | object | `{}` | Annotations to be added to the controller Deployment or DaemonSet # |
| controller.autoscaling.annotations | object | `{}` |  |
| controller.autoscaling.behavior | object | `{}` |  |
| controller.autoscaling.enabled | bool | `false` |  |
| controller.autoscaling.maxReplicas | int | `11` |  |
| controller.autoscaling.minReplicas | int | `1` |  |
| controller.autoscaling.targetCPUUtilizationPercentage | int | `50` |  |
| controller.autoscaling.targetMemoryUtilizationPercentage | int | `50` |  |
| controller.autoscalingTemplate | list | `[]` |  |
| controller.config | object | `{}` | Will add custom configuration options to Nginx https://kubernetes.github.io/ingress-nginx/user-guide/nginx-configuration/configmap/ |
| controller.configAnnotations | object | `{}` | Annotations to be added to the controller config configuration configmap. |
| controller.configMapNamespace | string | `""` | Allows customization of the configmap / nginx-configmap namespace; defaults to $(POD_NAMESPACE) |
| controller.containerName | string | `"controller"` | Configures the controller container name |
| controller.containerPort | object | `{"http":80,"https":443}` | Configures the ports that the nginx-controller listens on |
| controller.containerSecurityContext | object | `{}` | Security context for controller containers |
| controller.customTemplate.configMapKey | string | `""` |  |
| controller.customTemplate.configMapName | string | `""` |  |
| controller.dnsConfig | object | `{}` | Optionally customize the pod dnsConfig. |
| controller.dnsPolicy | string | `"ClusterFirst"` | Optionally change this to ClusterFirstWithHostNet in case you have 'hostNetwork: true'. By default, while using host network, name resolution uses the host's DNS. If you wish nginx-controller to keep resolving names inside the k8s network, use ClusterFirstWithHostNet. |
| controller.electionID | string | `""` | Election ID to use for status update, by default it uses the controller name combined with a suffix of 'leader' |
| controller.enableAnnotationValidations | bool | `false` |  |
| controller.enableMimalloc | bool | `true` | Enable mimalloc as a drop-in replacement for malloc. # ref: https://github.com/microsoft/mimalloc # |
| controller.enableTopologyAwareRouting | bool | `false` | This configuration enables Topology Aware Routing feature, used together with service annotation service.kubernetes.io/topology-mode="auto" Defaults to false |
| controller.existingPsp | string | `""` | Use an existing PSP instead of creating one |
<<<<<<< HEAD
| controller.existingScc | string | `""` | Use an existing SCC instead of creating one |
| controller.extraArgs | object | `{}` | Additional command line arguments to pass to nginx-ingress-controller E.g. to specify the default SSL certificate you can use |
=======
| controller.extraArgs | object | `{}` | Additional command line arguments to pass to Ingress-Nginx Controller E.g. to specify the default SSL certificate you can use |
>>>>>>> e00b45be
| controller.extraContainers | list | `[]` | Additional containers to be added to the controller pod. See https://github.com/lemonldap-ng-controller/lemonldap-ng-controller as example. |
| controller.extraEnvs | list | `[]` | Additional environment variables to set |
| controller.extraInitContainers | list | `[]` | Containers, which are run before the app containers are started. |
| controller.extraModules | list | `[]` | Modules, which are mounted into the core nginx image. See values.yaml for a sample to add opentelemetry module |
| controller.extraVolumeMounts | list | `[]` | Additional volumeMounts to the controller main container. |
| controller.extraVolumes | list | `[]` | Additional volumes to the controller pod. |
| controller.healthCheckHost | string | `""` | Address to bind the health check endpoint. It is better to set this option to the internal node address if the Ingress-Nginx Controller is running in the `hostNetwork: true` mode. |
| controller.healthCheckPath | string | `"/healthz"` | Path of the health check endpoint. All requests received on the port defined by the healthz-port parameter are forwarded internally to this path. |
| controller.hostAliases | list | `[]` | Optionally customize the pod hostAliases. |
| controller.hostNetwork | bool | `false` | Required for use with CNI based kubernetes installations (such as ones set up by kubeadm), since CNI and hostport don't mix yet. Can be deprecated once https://github.com/kubernetes/kubernetes/issues/23920 is merged |
| controller.hostPort.enabled | bool | `false` | Enable 'hostPort' or not |
| controller.hostPort.ports.http | int | `80` | 'hostPort' http port |
| controller.hostPort.ports.https | int | `443` | 'hostPort' https port |
| controller.hostname | object | `{}` | Optionally customize the pod hostname. |
| controller.image.allowPrivilegeEscalation | bool | `false` |  |
| controller.image.chroot | bool | `false` |  |
| controller.image.digest | string | `"sha256:1405cc613bd95b2c6edd8b2a152510ae91c7e62aea4698500d23b2145960ab9c"` |  |
| controller.image.digestChroot | string | `"sha256:7eb46ff733429e0e46892903c7394aff149ac6d284d92b3946f3baf7ff26a096"` |  |
| controller.image.image | string | `"ingress-nginx/controller"` |  |
| controller.image.pullPolicy | string | `"IfNotPresent"` |  |
| controller.image.readOnlyRootFilesystem | bool | `false` |  |
| controller.image.registry | string | `"registry.k8s.io"` |  |
| controller.image.runAsNonRoot | bool | `true` |  |
| controller.image.runAsUser | int | `101` |  |
| controller.image.seccompProfile.type | string | `"RuntimeDefault"` |  |
| controller.image.tag | string | `"v1.9.6"` |  |
| controller.ingressClass | string | `"nginx"` | For backwards compatibility with ingress.class annotation, use ingressClass. Algorithm is as follows, first ingressClassName is considered, if not present, controller looks for ingress.class annotation |
| controller.ingressClassByName | bool | `false` | Process IngressClass per name (additionally as per spec.controller). |
| controller.ingressClassResource.controllerValue | string | `"k8s.io/ingress-nginx"` | Controller-value of the controller that is processing this ingressClass |
| controller.ingressClassResource.default | bool | `false` | Is this the default ingressClass for the cluster |
| controller.ingressClassResource.enabled | bool | `true` | Is this ingressClass enabled or not |
| controller.ingressClassResource.name | string | `"nginx"` | Name of the ingressClass |
| controller.ingressClassResource.parameters | object | `{}` | Parameters is a link to a custom resource containing additional configuration for the controller. This is optional if the controller does not require extra parameters. |
| controller.keda.apiVersion | string | `"keda.sh/v1alpha1"` |  |
| controller.keda.behavior | object | `{}` |  |
| controller.keda.cooldownPeriod | int | `300` |  |
| controller.keda.enabled | bool | `false` |  |
| controller.keda.maxReplicas | int | `11` |  |
| controller.keda.minReplicas | int | `1` |  |
| controller.keda.pollingInterval | int | `30` |  |
| controller.keda.restoreToOriginalReplicaCount | bool | `false` |  |
| controller.keda.scaledObject.annotations | object | `{}` |  |
| controller.keda.triggers | list | `[]` |  |
| controller.kind | string | `"Deployment"` | Use a `DaemonSet` or `Deployment` |
| controller.labels | object | `{}` | Labels to be added to the controller Deployment or DaemonSet and other resources that do not have option to specify labels # |
| controller.lifecycle | object | `{"preStop":{"exec":{"command":["/wait-shutdown"]}}}` | Improve connection draining when ingress controller pod is deleted using a lifecycle hook: With this new hook, we increased the default terminationGracePeriodSeconds from 30 seconds to 300, allowing the draining of connections up to five minutes. If the active connections end before that, the pod will terminate gracefully at that time. To effectively take advantage of this feature, the Configmap feature worker-shutdown-timeout new value is 240s instead of 10s. # |
| controller.livenessProbe.failureThreshold | int | `5` |  |
| controller.livenessProbe.httpGet.path | string | `"/healthz"` |  |
| controller.livenessProbe.httpGet.port | int | `10254` |  |
| controller.livenessProbe.httpGet.scheme | string | `"HTTP"` |  |
| controller.livenessProbe.initialDelaySeconds | int | `10` |  |
| controller.livenessProbe.periodSeconds | int | `10` |  |
| controller.livenessProbe.successThreshold | int | `1` |  |
| controller.livenessProbe.timeoutSeconds | int | `1` |  |
| controller.maxmindLicenseKey | string | `""` | Maxmind license key to download GeoLite2 Databases. # https://blog.maxmind.com/2019/12/18/significant-changes-to-accessing-and-using-geolite2-databases |
| controller.metrics.enabled | bool | `false` |  |
| controller.metrics.port | int | `10254` |  |
| controller.metrics.portName | string | `"metrics"` |  |
| controller.metrics.prometheusRule.additionalLabels | object | `{}` |  |
| controller.metrics.prometheusRule.enabled | bool | `false` |  |
| controller.metrics.prometheusRule.rules | list | `[]` |  |
| controller.metrics.service.annotations | object | `{}` |  |
| controller.metrics.service.externalIPs | list | `[]` | List of IP addresses at which the stats-exporter service is available # Ref: https://kubernetes.io/docs/concepts/services-networking/service/#external-ips # |
| controller.metrics.service.labels | object | `{}` | Labels to be added to the metrics service resource |
| controller.metrics.service.loadBalancerSourceRanges | list | `[]` |  |
| controller.metrics.service.servicePort | int | `10254` |  |
| controller.metrics.service.type | string | `"ClusterIP"` |  |
| controller.metrics.serviceMonitor.additionalLabels | object | `{}` |  |
| controller.metrics.serviceMonitor.annotations | object | `{}` |  |
| controller.metrics.serviceMonitor.enabled | bool | `false` |  |
| controller.metrics.serviceMonitor.metricRelabelings | list | `[]` |  |
| controller.metrics.serviceMonitor.namespace | string | `""` |  |
| controller.metrics.serviceMonitor.namespaceSelector | object | `{}` |  |
| controller.metrics.serviceMonitor.relabelings | list | `[]` |  |
| controller.metrics.serviceMonitor.scrapeInterval | string | `"30s"` |  |
| controller.metrics.serviceMonitor.targetLabels | list | `[]` |  |
| controller.minAvailable | int | `1` | Minimum available pods set in PodDisruptionBudget. Define either 'minAvailable' or 'maxUnavailable', never both. |
| controller.minReadySeconds | int | `0` | `minReadySeconds` to avoid killing pods before we are ready # |
| controller.name | string | `"controller"` |  |
| controller.networkPolicy.enabled | bool | `false` | Enable 'networkPolicy' or not |
| controller.nodeSelector | object | `{"kubernetes.io/os":"linux"}` | Node labels for controller pod assignment # Ref: https://kubernetes.io/docs/concepts/scheduling-eviction/assign-pod-node/ # |
| controller.opentelemetry.containerSecurityContext.allowPrivilegeEscalation | bool | `false` |  |
| controller.opentelemetry.containerSecurityContext.capabilities.drop[0] | string | `"ALL"` |  |
| controller.opentelemetry.containerSecurityContext.readOnlyRootFilesystem | bool | `true` |  |
| controller.opentelemetry.containerSecurityContext.runAsNonRoot | bool | `true` |  |
| controller.opentelemetry.containerSecurityContext.runAsUser | int | `65532` | The image's default user, inherited from its base image `cgr.dev/chainguard/static`. |
| controller.opentelemetry.containerSecurityContext.seccompProfile.type | string | `"RuntimeDefault"` |  |
| controller.opentelemetry.enabled | bool | `false` |  |
| controller.opentelemetry.image.digest | string | `"sha256:13bee3f5223883d3ca62fee7309ad02d22ec00ff0d7033e3e9aca7a9f60fd472"` |  |
| controller.opentelemetry.image.distroless | bool | `true` |  |
| controller.opentelemetry.image.image | string | `"ingress-nginx/opentelemetry"` |  |
| controller.opentelemetry.image.registry | string | `"registry.k8s.io"` |  |
| controller.opentelemetry.image.tag | string | `"v20230721-3e2062ee5"` |  |
| controller.opentelemetry.name | string | `"opentelemetry"` |  |
| controller.opentelemetry.resources | object | `{}` |  |
| controller.podAnnotations | object | `{}` | Annotations to be added to controller pods # |
| controller.podLabels | object | `{}` | Labels to add to the pod container metadata |
| controller.podSecurityContext | object | `{}` | Security context for controller pods |
| controller.priorityClassName | string | `""` |  |
| controller.proxySetHeaders | object | `{}` | Will add custom headers before sending traffic to backends according to https://github.com/kubernetes/ingress-nginx/tree/main/docs/examples/customization/custom-headers |
| controller.publishService | object | `{"enabled":true,"pathOverride":""}` | Allows customization of the source of the IP address or FQDN to report in the ingress status field. By default, it reads the information provided by the service. If disable, the status field reports the IP address of the node or nodes where an ingress controller pod is running. |
| controller.publishService.enabled | bool | `true` | Enable 'publishService' or not |
| controller.publishService.pathOverride | string | `""` | Allows overriding of the publish service to bind to Must be <namespace>/<service_name> |
| controller.readinessProbe.failureThreshold | int | `3` |  |
| controller.readinessProbe.httpGet.path | string | `"/healthz"` |  |
| controller.readinessProbe.httpGet.port | int | `10254` |  |
| controller.readinessProbe.httpGet.scheme | string | `"HTTP"` |  |
| controller.readinessProbe.initialDelaySeconds | int | `10` |  |
| controller.readinessProbe.periodSeconds | int | `10` |  |
| controller.readinessProbe.successThreshold | int | `1` |  |
| controller.readinessProbe.timeoutSeconds | int | `1` |  |
| controller.replicaCount | int | `1` |  |
| controller.reportNodeInternalIp | bool | `false` | Bare-metal considerations via the host network https://kubernetes.github.io/ingress-nginx/deploy/baremetal/#via-the-host-network Ingress status was blank because there is no Service exposing the Ingress-Nginx Controller in a configuration using the host network, the default --publish-service flag used in standard cloud setups does not apply |
| controller.resources.requests.cpu | string | `"100m"` |  |
| controller.resources.requests.memory | string | `"90Mi"` |  |
| controller.scope.enabled | bool | `false` | Enable 'scope' or not |
| controller.scope.namespace | string | `""` | Namespace to limit the controller to; defaults to $(POD_NAMESPACE) |
| controller.scope.namespaceSelector | string | `""` | When scope.enabled == false, instead of watching all namespaces, we watching namespaces whose labels only match with namespaceSelector. Format like foo=bar. Defaults to empty, means watching all namespaces. |
| controller.service.annotations | object | `{}` | Annotations to be added to the external controller service. See `controller.service.internal.annotations` for annotations to be added to the internal controller service. |
| controller.service.appProtocol | bool | `true` | Declare the app protocol of the external HTTP and HTTPS listeners or not. Supersedes provider-specific annotations for declaring the backend protocol. Ref: https://kubernetes.io/docs/concepts/services-networking/service/#application-protocol |
| controller.service.clusterIP | string | `""` | Pre-defined cluster internal IP address of the external controller service. Take care of collisions with existing services. This value is immutable. Set once, it can not be changed without deleting and re-creating the service. Ref: https://kubernetes.io/docs/concepts/services-networking/service/#choosing-your-own-ip-address |
| controller.service.enableHttp | bool | `true` | Enable the HTTP listener on both controller services or not. |
| controller.service.enableHttps | bool | `true` | Enable the HTTPS listener on both controller services or not. |
| controller.service.enabled | bool | `true` | Enable controller services or not. This does not influence the creation of either the admission webhook or the metrics service. |
| controller.service.external.enabled | bool | `true` | Enable the external controller service or not. Useful for internal-only deployments. |
| controller.service.externalIPs | list | `[]` | List of node IP addresses at which the external controller service is available. Ref: https://kubernetes.io/docs/concepts/services-networking/service/#external-ips |
| controller.service.externalTrafficPolicy | string | `""` | External traffic policy of the external controller service. Set to "Local" to preserve source IP on providers supporting it. Ref: https://kubernetes.io/docs/tasks/access-application-cluster/create-external-load-balancer/#preserving-the-client-source-ip |
| controller.service.internal.annotations | object | `{}` | Annotations to be added to the internal controller service. Mandatory for the internal controller service to be created. Varies with the cloud service. Ref: https://kubernetes.io/docs/concepts/services-networking/service/#internal-load-balancer |
| controller.service.internal.appProtocol | bool | `true` | Declare the app protocol of the internal HTTP and HTTPS listeners or not. Supersedes provider-specific annotations for declaring the backend protocol. Ref: https://kubernetes.io/docs/concepts/services-networking/service/#application-protocol |
| controller.service.internal.clusterIP | string | `""` | Pre-defined cluster internal IP address of the internal controller service. Take care of collisions with existing services. This value is immutable. Set once, it can not be changed without deleting and re-creating the service. Ref: https://kubernetes.io/docs/concepts/services-networking/service/#choosing-your-own-ip-address |
| controller.service.internal.enabled | bool | `false` | Enable the internal controller service or not. Remember to configure `controller.service.internal.annotations` when enabling this. |
| controller.service.internal.externalIPs | list | `[]` | List of node IP addresses at which the internal controller service is available. Ref: https://kubernetes.io/docs/concepts/services-networking/service/#external-ips |
| controller.service.internal.externalTrafficPolicy | string | `""` | External traffic policy of the internal controller service. Set to "Local" to preserve source IP on providers supporting it. Ref: https://kubernetes.io/docs/tasks/access-application-cluster/create-external-load-balancer/#preserving-the-client-source-ip |
| controller.service.internal.ipFamilies | list | `["IPv4"]` | List of IP families (e.g. IPv4, IPv6) assigned to the internal controller service. This field is usually assigned automatically based on cluster configuration and the `ipFamilyPolicy` field. Ref: https://kubernetes.io/docs/concepts/services-networking/dual-stack/#services |
| controller.service.internal.ipFamilyPolicy | string | `"SingleStack"` | Represents the dual-stack capabilities of the internal controller service. Possible values are SingleStack, PreferDualStack or RequireDualStack. Fields `ipFamilies` and `clusterIP` depend on the value of this field. Ref: https://kubernetes.io/docs/concepts/services-networking/dual-stack/#services |
| controller.service.internal.loadBalancerClass | string | `""` | Load balancer class of the internal controller service. Used by cloud providers to select a load balancer implementation other than the cloud provider default. Ref: https://kubernetes.io/docs/concepts/services-networking/service/#load-balancer-class |
| controller.service.internal.loadBalancerIP | string | `""` | Deprecated: Pre-defined IP address of the internal controller service. Used by cloud providers to connect the resulting load balancer service to a pre-existing static IP. Ref: https://kubernetes.io/docs/concepts/services-networking/service/#loadbalancer |
| controller.service.internal.loadBalancerSourceRanges | list | `[]` | Restrict access to the internal controller service. Values must be CIDRs. Allows any source address by default. |
| controller.service.internal.nodePorts.http | string | `""` | Node port allocated for the internal HTTP listener. If left empty, the service controller allocates one from the configured node port range. |
| controller.service.internal.nodePorts.https | string | `""` | Node port allocated for the internal HTTPS listener. If left empty, the service controller allocates one from the configured node port range. |
| controller.service.internal.nodePorts.tcp | object | `{}` | Node port mapping for internal TCP listeners. If left empty, the service controller allocates them from the configured node port range. Example: tcp:   8080: 30080 |
| controller.service.internal.nodePorts.udp | object | `{}` | Node port mapping for internal UDP listeners. If left empty, the service controller allocates them from the configured node port range. Example: udp:   53: 30053 |
| controller.service.internal.ports | object | `{}` |  |
| controller.service.internal.sessionAffinity | string | `""` | Session affinity of the internal controller service. Must be either "None" or "ClientIP" if set. Defaults to "None". Ref: https://kubernetes.io/docs/reference/networking/virtual-ips/#session-affinity |
| controller.service.internal.targetPorts | object | `{}` |  |
| controller.service.internal.type | string | `""` | Type of the internal controller service. Defaults to the value of `controller.service.type`. Ref: https://kubernetes.io/docs/concepts/services-networking/service/#publishing-services-service-types |
| controller.service.ipFamilies | list | `["IPv4"]` | List of IP families (e.g. IPv4, IPv6) assigned to the external controller service. This field is usually assigned automatically based on cluster configuration and the `ipFamilyPolicy` field. Ref: https://kubernetes.io/docs/concepts/services-networking/dual-stack/#services |
| controller.service.ipFamilyPolicy | string | `"SingleStack"` | Represents the dual-stack capabilities of the external controller service. Possible values are SingleStack, PreferDualStack or RequireDualStack. Fields `ipFamilies` and `clusterIP` depend on the value of this field. Ref: https://kubernetes.io/docs/concepts/services-networking/dual-stack/#services |
| controller.service.labels | object | `{}` | Labels to be added to both controller services. |
| controller.service.loadBalancerClass | string | `""` | Load balancer class of the external controller service. Used by cloud providers to select a load balancer implementation other than the cloud provider default. Ref: https://kubernetes.io/docs/concepts/services-networking/service/#load-balancer-class |
| controller.service.loadBalancerIP | string | `""` | Deprecated: Pre-defined IP address of the external controller service. Used by cloud providers to connect the resulting load balancer service to a pre-existing static IP. Ref: https://kubernetes.io/docs/concepts/services-networking/service/#loadbalancer |
| controller.service.loadBalancerSourceRanges | list | `[]` | Restrict access to the external controller service. Values must be CIDRs. Allows any source address by default. |
| controller.service.nodePorts.http | string | `""` | Node port allocated for the external HTTP listener. If left empty, the service controller allocates one from the configured node port range. |
| controller.service.nodePorts.https | string | `""` | Node port allocated for the external HTTPS listener. If left empty, the service controller allocates one from the configured node port range. |
| controller.service.nodePorts.tcp | object | `{}` | Node port mapping for external TCP listeners. If left empty, the service controller allocates them from the configured node port range. Example: tcp:   8080: 30080 |
| controller.service.nodePorts.udp | object | `{}` | Node port mapping for external UDP listeners. If left empty, the service controller allocates them from the configured node port range. Example: udp:   53: 30053 |
| controller.service.ports.http | int | `80` | Port the external HTTP listener is published with. |
| controller.service.ports.https | int | `443` | Port the external HTTPS listener is published with. |
| controller.service.sessionAffinity | string | `""` | Session affinity of the external controller service. Must be either "None" or "ClientIP" if set. Defaults to "None". Ref: https://kubernetes.io/docs/reference/networking/virtual-ips/#session-affinity |
| controller.service.targetPorts.http | string | `"http"` | Port of the ingress controller the external HTTP listener is mapped to. |
| controller.service.targetPorts.https | string | `"https"` | Port of the ingress controller the external HTTPS listener is mapped to. |
| controller.service.type | string | `"LoadBalancer"` | Type of the external controller service. Ref: https://kubernetes.io/docs/concepts/services-networking/service/#publishing-services-service-types |
| controller.shareProcessNamespace | bool | `false` |  |
| controller.sysctls | object | `{}` | sysctls for controller pods # Ref: https://kubernetes.io/docs/tasks/administer-cluster/sysctl-cluster/ |
| controller.tcp.annotations | object | `{}` | Annotations to be added to the tcp config configmap |
| controller.tcp.configMapNamespace | string | `""` | Allows customization of the tcp-services-configmap; defaults to $(POD_NAMESPACE) |
| controller.terminationGracePeriodSeconds | int | `300` | `terminationGracePeriodSeconds` to avoid killing pods before we are ready # wait up to five minutes for the drain of connections # |
| controller.tolerations | list | `[]` | Node tolerations for server scheduling to nodes with taints # Ref: https://kubernetes.io/docs/concepts/configuration/assign-pod-node/ # |
| controller.topologySpreadConstraints | list | `[]` | Topology spread constraints rely on node labels to identify the topology domain(s) that each Node is in. # Ref: https://kubernetes.io/docs/concepts/workloads/pods/pod-topology-spread-constraints/ # |
| controller.udp.annotations | object | `{}` | Annotations to be added to the udp config configmap |
| controller.udp.configMapNamespace | string | `""` | Allows customization of the udp-services-configmap; defaults to $(POD_NAMESPACE) |
| controller.updateStrategy | object | `{}` | The update strategy to apply to the Deployment or DaemonSet # |
| controller.watchIngressWithoutClass | bool | `false` | Process Ingress objects without ingressClass annotation/ingressClassName field Overrides value for --watch-ingress-without-class flag of the controller binary Defaults to false |
| defaultBackend.affinity | object | `{}` |  |
| defaultBackend.autoscaling.annotations | object | `{}` |  |
| defaultBackend.autoscaling.enabled | bool | `false` |  |
| defaultBackend.autoscaling.maxReplicas | int | `2` |  |
| defaultBackend.autoscaling.minReplicas | int | `1` |  |
| defaultBackend.autoscaling.targetCPUUtilizationPercentage | int | `50` |  |
| defaultBackend.autoscaling.targetMemoryUtilizationPercentage | int | `50` |  |
| defaultBackend.containerSecurityContext | object | `{}` | Security context for default backend containers |
| defaultBackend.enabled | bool | `false` |  |
| defaultBackend.existingPsp | string | `""` | Use an existing PSP instead of creating one |
| defaultBackend.existingScc | string | `""` | Use an existing SCC instead of creating one |
| defaultBackend.extraArgs | object | `{}` |  |
| defaultBackend.extraConfigMaps | list | `[]` |  |
| defaultBackend.extraEnvs | list | `[]` | Additional environment variables to set for defaultBackend pods |
| defaultBackend.extraVolumeMounts | list | `[]` |  |
| defaultBackend.extraVolumes | list | `[]` |  |
| defaultBackend.image.allowPrivilegeEscalation | bool | `false` |  |
| defaultBackend.image.image | string | `"defaultbackend-amd64"` |  |
| defaultBackend.image.pullPolicy | string | `"IfNotPresent"` |  |
| defaultBackend.image.readOnlyRootFilesystem | bool | `true` |  |
| defaultBackend.image.registry | string | `"registry.k8s.io"` |  |
| defaultBackend.image.runAsNonRoot | bool | `true` |  |
| defaultBackend.image.runAsUser | int | `65534` |  |
| defaultBackend.image.seccompProfile.type | string | `"RuntimeDefault"` |  |
| defaultBackend.image.tag | string | `"1.5"` |  |
| defaultBackend.labels | object | `{}` | Labels to be added to the default backend resources |
| defaultBackend.livenessProbe.failureThreshold | int | `3` |  |
| defaultBackend.livenessProbe.initialDelaySeconds | int | `30` |  |
| defaultBackend.livenessProbe.periodSeconds | int | `10` |  |
| defaultBackend.livenessProbe.successThreshold | int | `1` |  |
| defaultBackend.livenessProbe.timeoutSeconds | int | `5` |  |
| defaultBackend.minAvailable | int | `1` |  |
| defaultBackend.minReadySeconds | int | `0` | `minReadySeconds` to avoid killing pods before we are ready # |
| defaultBackend.name | string | `"defaultbackend"` |  |
| defaultBackend.networkPolicy.enabled | bool | `false` | Enable 'networkPolicy' or not |
| defaultBackend.nodeSelector | object | `{"kubernetes.io/os":"linux"}` | Node labels for default backend pod assignment # Ref: https://kubernetes.io/docs/concepts/scheduling-eviction/assign-pod-node/ # |
| defaultBackend.podAnnotations | object | `{}` | Annotations to be added to default backend pods # |
| defaultBackend.podLabels | object | `{}` | Labels to add to the pod container metadata |
| defaultBackend.podSecurityContext | object | `{}` | Security context for default backend pods |
| defaultBackend.port | int | `8080` |  |
| defaultBackend.priorityClassName | string | `""` |  |
| defaultBackend.readinessProbe.failureThreshold | int | `6` |  |
| defaultBackend.readinessProbe.initialDelaySeconds | int | `0` |  |
| defaultBackend.readinessProbe.periodSeconds | int | `5` |  |
| defaultBackend.readinessProbe.successThreshold | int | `1` |  |
| defaultBackend.readinessProbe.timeoutSeconds | int | `5` |  |
| defaultBackend.replicaCount | int | `1` |  |
| defaultBackend.resources | object | `{}` |  |
| defaultBackend.service.annotations | object | `{}` |  |
| defaultBackend.service.externalIPs | list | `[]` | List of IP addresses at which the default backend service is available # Ref: https://kubernetes.io/docs/concepts/services-networking/service/#external-ips # |
| defaultBackend.service.loadBalancerSourceRanges | list | `[]` |  |
| defaultBackend.service.servicePort | int | `80` |  |
| defaultBackend.service.type | string | `"ClusterIP"` |  |
| defaultBackend.serviceAccount.automountServiceAccountToken | bool | `true` |  |
| defaultBackend.serviceAccount.create | bool | `true` |  |
| defaultBackend.serviceAccount.name | string | `""` |  |
| defaultBackend.tolerations | list | `[]` | Node tolerations for server scheduling to nodes with taints # Ref: https://kubernetes.io/docs/concepts/configuration/assign-pod-node/ # |
| defaultBackend.updateStrategy | object | `{}` | The update strategy to apply to the Deployment or DaemonSet # |
| dhParam | string | `""` | A base64-encoded Diffie-Hellman parameter. This can be generated with: `openssl dhparam 4096 2> /dev/null | base64` # Ref: https://github.com/kubernetes/ingress-nginx/tree/main/docs/examples/customization/ssl-dh-param |
| imagePullSecrets | list | `[]` | Optional array of imagePullSecrets containing private registry credentials # Ref: https://kubernetes.io/docs/tasks/configure-pod-container/pull-image-private-registry/ |
| namespaceOverride | string | `""` | Override the deployment namespace; defaults to .Release.Namespace |
| podSecurityPolicy.enabled | bool | `false` |  |
| portNamePrefix | string | `""` | Prefix for TCP and UDP ports names in ingress controller service # Some cloud providers, like Yandex Cloud may have a requirements for a port name regex to support cloud load balancer integration |
| rbac.create | bool | `true` |  |
| rbac.scope | bool | `false` |  |
| revisionHistoryLimit | int | `10` | Rollback limit |
| securityContextConstraints.enabled | bool | `false` |  |
| serviceAccount.annotations | object | `{}` | Annotations for the controller service account |
| serviceAccount.automountServiceAccountToken | bool | `true` |  |
| serviceAccount.create | bool | `true` |  |
| serviceAccount.name | string | `""` |  |
| tcp | object | `{}` | TCP service key-value pairs # Ref: https://github.com/kubernetes/ingress-nginx/blob/main/docs/user-guide/exposing-tcp-udp-services.md # |
| udp | object | `{}` | UDP service key-value pairs # Ref: https://github.com/kubernetes/ingress-nginx/blob/main/docs/user-guide/exposing-tcp-udp-services.md # |<|MERGE_RESOLUTION|>--- conflicted
+++ resolved
@@ -302,12 +302,9 @@
 | controller.enableMimalloc | bool | `true` | Enable mimalloc as a drop-in replacement for malloc. # ref: https://github.com/microsoft/mimalloc # |
 | controller.enableTopologyAwareRouting | bool | `false` | This configuration enables Topology Aware Routing feature, used together with service annotation service.kubernetes.io/topology-mode="auto" Defaults to false |
 | controller.existingPsp | string | `""` | Use an existing PSP instead of creating one |
-<<<<<<< HEAD
 | controller.existingScc | string | `""` | Use an existing SCC instead of creating one |
 | controller.extraArgs | object | `{}` | Additional command line arguments to pass to nginx-ingress-controller E.g. to specify the default SSL certificate you can use |
-=======
 | controller.extraArgs | object | `{}` | Additional command line arguments to pass to Ingress-Nginx Controller E.g. to specify the default SSL certificate you can use |
->>>>>>> e00b45be
 | controller.extraContainers | list | `[]` | Additional containers to be added to the controller pod. See https://github.com/lemonldap-ng-controller/lemonldap-ng-controller as example. |
 | controller.extraEnvs | list | `[]` | Additional environment variables to set |
 | controller.extraInitContainers | list | `[]` | Containers, which are run before the app containers are started. |
