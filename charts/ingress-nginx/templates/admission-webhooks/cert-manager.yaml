--- conflicted
+++ resolved
@@ -42,13 +42,8 @@
 apiVersion: cert-manager.io/v1
 kind: Certificate
 metadata:
-<<<<<<< HEAD
   name: {{ include "ingress-nginx.admission.name" . }}
   namespace: {{ .Release.Namespace }}
-=======
-  name: {{ include "ingress-nginx.fullname" . }}-admission
-  namespace: {{ include "ingress-nginx.namespace" . }}
->>>>>>> f59738c7
 spec:
   secretName: {{ include "ingress-nginx.admission.name" . }}
   duration: {{ .Values.controller.admissionWebhooks.certManager.admissionCert.duration | default "8760h0m0s" | quote }}
@@ -59,15 +54,9 @@
     name: {{ include "ingress-nginx.fullname" . }}-root-issuer
     {{- end }}
   dnsNames:
-<<<<<<< HEAD
     - {{ include "ingress-nginx.controller.admission.servicename" . }}
     - {{ include "ingress-nginx.controller.admission.servicename" . }}.{{ .Release.Namespace }}
     - {{ include "ingress-nginx.controller.admission.servicename" . }}.{{ .Release.Namespace }}.svc
-=======
-    - {{ include "ingress-nginx.controller.fullname" . }}-admission
-    - {{ include "ingress-nginx.controller.fullname" . }}-admission.{{ include "ingress-nginx.namespace" . }}
-    - {{ include "ingress-nginx.controller.fullname" . }}-admission.{{ include "ingress-nginx.namespace" . }}.svc
->>>>>>> f59738c7
   subject:
     organizations:
       - ingress-nginx-admission
