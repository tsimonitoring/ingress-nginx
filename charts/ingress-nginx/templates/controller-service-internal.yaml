{{- if and .Values.controller.service.enabled .Values.controller.service.internal.enabled .Values.controller.service.internal.annotations}}
apiVersion: v1
kind: Service
metadata:
  annotations:
  {{- range $key, $value := .Values.controller.service.internal.annotations }}
    {{ $key }}: {{ tpl ($value | toString) $ | quote }}
  {{- end }}
  labels:
    {{- include "ingress-nginx.labels" . | nindent 4 }}
    app.kubernetes.io/component: controller
  {{- if .Values.controller.service.labels }}
    {{- toYaml .Values.controller.service.labels | nindent 4 }}
  {{- end }}
<<<<<<< HEAD
  name: {{ include "ingress-nginx.controller.internal.servicename" . }}
  namespace: {{ .Release.Namespace }}
=======
  name: {{ include "ingress-nginx.controller.fullname" . }}-internal
  namespace: {{ include "ingress-nginx.namespace" . }}
>>>>>>> f59738c7
spec:
  type: "{{ .Values.controller.service.type }}"
{{- if .Values.controller.service.internal.loadBalancerIP }}
  loadBalancerIP: {{ .Values.controller.service.internal.loadBalancerIP }}
{{- end }}
{{- if .Values.controller.service.internal.loadBalancerSourceRanges }}
  loadBalancerSourceRanges: {{ toYaml .Values.controller.service.internal.loadBalancerSourceRanges | nindent 4 }}
{{- end }}
{{- if .Values.controller.service.internal.externalTrafficPolicy }}
  externalTrafficPolicy: {{ .Values.controller.service.internal.externalTrafficPolicy }}
{{- end }}
  ports:
  {{- $setNodePorts := (or (eq .Values.controller.service.type "NodePort") (eq .Values.controller.service.type "LoadBalancer")) }}
  {{- if .Values.controller.service.enableHttp }}
    - name: http
      port: {{ .Values.controller.service.internal.ports.http | default .Values.controller.service.ports.http }}
      protocol: TCP
      targetPort: {{ .Values.controller.service.internal.targetPorts.http | default .Values.controller.service.targetPorts.http }}
    {{- if semverCompare ">=1.20" .Capabilities.KubeVersion.Version }}
      appProtocol: http
    {{- end }}
    {{- if (and $setNodePorts (not (empty .Values.controller.service.nodePorts.http))) }}
      nodePort: {{ .Values.controller.service.nodePorts.http }}
    {{- end }}
  {{- end }}
  {{- if .Values.controller.service.enableHttps }}
    - name: https
      port: {{ .Values.controller.service.internal.ports.https | default .Values.controller.service.ports.https }}
      protocol: TCP
      targetPort: {{ .Values.controller.service.internal.targetPorts.https | default .Values.controller.service.targetPorts.https }}
    {{- if semverCompare ">=1.20" .Capabilities.KubeVersion.Version }}
      appProtocol: https
    {{- end }}
    {{- if (and $setNodePorts (not (empty .Values.controller.service.nodePorts.https))) }}
      nodePort: {{ .Values.controller.service.nodePorts.https }}
    {{- end }}
  {{- end }}
  {{- range $key, $value := .Values.tcp }}
    - name: {{ if $.Values.portNamePrefix }}{{ $.Values.portNamePrefix }}-{{ end }}{{ $key }}-tcp
      port: {{ $key }}
      protocol: TCP
      targetPort: {{ if $.Values.portNamePrefix }}{{ $.Values.portNamePrefix }}-{{ end }}{{ $key }}-tcp
    {{- if $.Values.controller.service.nodePorts.tcp }}
    {{- if index $.Values.controller.service.nodePorts.tcp $key }}
      nodePort: {{ index $.Values.controller.service.nodePorts.tcp $key }}
    {{- end }}
    {{- end }}
  {{- end }}
  {{- range $key, $value := .Values.udp }}
    - name: {{ if $.Values.portNamePrefix }}{{ $.Values.portNamePrefix }}-{{ end }}{{ $key }}-udp
      port: {{ $key }}
      protocol: UDP
      targetPort: {{ if $.Values.portNamePrefix }}{{ $.Values.portNamePrefix }}-{{ end }}{{ $key }}-udp
    {{- if $.Values.controller.service.nodePorts.udp }}
    {{- if index $.Values.controller.service.nodePorts.udp $key }}
      nodePort: {{ index $.Values.controller.service.nodePorts.udp $key }}
    {{- end }}
    {{- end }}
  {{- end }}
  selector:
    {{- include "ingress-nginx.selectorLabels" . | nindent 4 }}
    app.kubernetes.io/component: controller
{{- end }}<|MERGE_RESOLUTION|>--- conflicted
+++ resolved
@@ -12,13 +12,8 @@
   {{- if .Values.controller.service.labels }}
     {{- toYaml .Values.controller.service.labels | nindent 4 }}
   {{- end }}
-<<<<<<< HEAD
   name: {{ include "ingress-nginx.controller.internal.servicename" . }}
   namespace: {{ .Release.Namespace }}
-=======
-  name: {{ include "ingress-nginx.controller.fullname" . }}-internal
-  namespace: {{ include "ingress-nginx.namespace" . }}
->>>>>>> f59738c7
 spec:
   type: "{{ .Values.controller.service.type }}"
 {{- if .Values.controller.service.internal.loadBalancerIP }}
