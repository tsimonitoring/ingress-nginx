{{- if .Values.controller.ingressClassResource.enabled -}}
apiVersion: networking.k8s.io/v1
kind: IngressClass
metadata:
  labels:
    {{- include "ingress-nginx.labels" . | nindent 4 }}
    app.kubernetes.io/component: controller
<<<<<<< HEAD
    app.kubernetes.io/componenttest: test
=======
    app.kubernetes.io/demo: demo
>>>>>>> 7c874ca5
    {{- with .Values.controller.labels }}
    {{- toYaml . | nindent 4 }}
    {{- end }}
  name: {{ .Values.controller.ingressClassResource.name }}
  {{- if .Values.controller.ingressClassResource.default }}
  annotations:
    ingressclass.kubernetes.io/is-default-class: "true"
  {{- end }}
spec:
  controller: {{ .Values.controller.ingressClassResource.controllerValue }}
  {{- with .Values.controller.ingressClassResource.parameters }}
  parameters: {{ toYaml . | nindent 4 }}
  {{- end }}
{{- end }}<|MERGE_RESOLUTION|>--- conflicted
+++ resolved
@@ -5,11 +5,8 @@
   labels:
     {{- include "ingress-nginx.labels" . | nindent 4 }}
     app.kubernetes.io/component: controller
-<<<<<<< HEAD
     app.kubernetes.io/componenttest: test
-=======
     app.kubernetes.io/demo: demo
->>>>>>> 7c874ca5
     {{- with .Values.controller.labels }}
     {{- toYaml . | nindent 4 }}
     {{- end }}
