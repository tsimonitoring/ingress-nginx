{{/* vim: set filetype=mustache: */}}
{{/*
Expand the name of the chart.
*/}}
{{- define "ingress-nginx.name" -}}
{{- default .Chart.Name .Values.nameOverride | trunc 63 | trimSuffix "-" -}}
{{- end -}}

{{/*
Create chart name and version as used by the chart label.
*/}}
{{- define "ingress-nginx.chart" -}}
{{- printf "%s-%s" .Chart.Name .Chart.Version | replace "+" "_" | trunc 63 | trimSuffix "-" -}}
{{- end -}}

{{/*
Create a default fully qualified app name.
We truncate at 63 chars because some Kubernetes name fields are limited to this (by the DNS naming spec).
*/}}
{{- define "ingress-nginx.fullname" -}}
{{- if .Values.fullnameOverride -}}
{{- .Values.fullnameOverride | trunc 63 | trimSuffix "-" -}}
{{- else -}}
{{- $name := default .Chart.Name .Values.nameOverride -}}
{{- if contains $name .Release.Name -}}
{{- .Release.Name | trunc 63 | trimSuffix "-" -}}
{{- else -}}
{{- printf "%s-%s" .Release.Name $name | trunc 63 | trimSuffix "-" -}}
{{- end -}}
{{- end -}}
{{- end -}}

{{/*
Expand the namespace of the release.
Allows overriding it for multi-namespace deployments in combined charts.
*/}}
{{- define "ingress-nginx.namespace" -}}
{{- default .Release.Namespace .Values.namespaceOverride | trunc 63 | trimSuffix "-" -}}
{{- end -}}

{{/*
Controller container security context.
*/}}
{{- define "ingress-nginx.controller.containerSecurityContext" -}}
{{- if .Values.controller.containerSecurityContext -}}
{{- toYaml .Values.controller.containerSecurityContext -}}
{{- else -}}
runAsNonRoot: {{ .Values.controller.image.runAsNonRoot }}
runAsUser: {{ .Values.controller.image.runAsUser }}
allowPrivilegeEscalation: {{ or .Values.controller.image.allowPrivilegeEscalation .Values.controller.image.chroot }}
{{- if .Values.controller.image.seccompProfile }}
seccompProfile: {{ toYaml .Values.controller.image.seccompProfile | nindent 2 }}
{{- end }}
capabilities:
  drop:
  - ALL
  add:
  - NET_BIND_SERVICE
  {{- if .Values.controller.image.chroot }}
  {{- if .Values.controller.image.seccompProfile }}
  - SYS_ADMIN
  {{- end }}
  - SYS_CHROOT
  {{- end }}
readOnlyRootFilesystem: {{ .Values.controller.image.readOnlyRootFilesystem }}
{{- end -}}
{{- end -}}

{{/*
Get specific image
*/}}
{{- define "ingress-nginx.image" -}}
{{- if .chroot -}}
{{- printf "%s-chroot" .image -}}
{{- else -}}
{{- printf "%s" .image -}}
{{- end }}
{{- end -}}

{{/*
Get specific image digest
*/}}
{{- define "ingress-nginx.imageDigest" -}}
{{- if .chroot -}}
{{- if .digestChroot -}}
{{- printf "@%s" .digestChroot -}}
{{- end }}
{{- else -}}
{{ if .digest -}}
{{- printf "@%s" .digest -}}
{{- end -}}
{{- end -}}
{{- end -}}

{{/*
Create a default fully qualified controller name.
We truncate at 63 chars because some Kubernetes name fields are limited to this (by the DNS naming spec).
*/}}
{{- define "ingress-nginx.controller.fullname" -}}
{{- printf "%s-%s" (include "ingress-nginx.fullname" .) .Values.controller.name | trunc 63 | trimSuffix "-" -}}
{{- end -}}

{{/*
Construct a unique electionID.
Users can provide an override for an explicit electionID if they want via `.Values.controller.electionID`
*/}}
{{- define "ingress-nginx.controller.electionID" -}}
{{- $defElectionID := printf "%s-leader" (include "ingress-nginx.fullname" .) -}}
{{- $electionID := default $defElectionID .Values.controller.electionID -}}
{{- print $electionID -}}
{{- end -}}

{{/*
Construct the path for the publish-service.

By convention this will simply use the <namespace>/<controller-name> to match the name of the
service generated.

Users can provide an override for an explicit service they want bound via `.Values.controller.publishService.pathOverride`
*/}}
{{- define "ingress-nginx.controller.publishServicePath" -}}
{{- $defServiceName := printf "%s/%s" "$(POD_NAMESPACE)" (include "ingress-nginx.controller.fullname" .) -}}
{{- $servicePath := default $defServiceName .Values.controller.publishService.pathOverride }}
{{- print $servicePath | trimSuffix "-" -}}
{{- end -}}

{{/*
Common labels
*/}}
{{- define "ingress-nginx.labels" -}}
helm.sh/chart: {{ include "ingress-nginx.chart" . }}
{{ include "ingress-nginx.selectorLabels" . }}
{{- if .Chart.AppVersion }}
app.kubernetes.io/version: {{ .Chart.AppVersion | quote }}
{{- end }}
app.kubernetes.io/part-of: {{ template "ingress-nginx.name" . }}
app.kubernetes.io/managed-by: {{ .Release.Service }}
{{- if .Values.commonLabels}}
{{ toYaml .Values.commonLabels }}
{{- end }}
{{- end -}}

{{/*
Selector labels
*/}}
{{- define "ingress-nginx.selectorLabels" -}}
app.kubernetes.io/name: {{ include "ingress-nginx.name" . }}
app.kubernetes.io/instance: {{ .Release.Name }}
{{- end -}}

{{/*
Create the name of the controller service account to use
*/}}
{{- define "ingress-nginx.serviceAccountName" -}}
{{- if .Values.serviceAccount.create -}}
    {{ default (include "ingress-nginx.fullname" .) .Values.serviceAccount.name }}
{{- else -}}
    {{ default "default" .Values.serviceAccount.name }}
{{- end -}}
{{- end -}}

{{/*
Create a default fully qualified admission webhook name.
We truncate at 63 chars because some Kubernetes name fields are limited to this (by the DNS naming spec).
*/}}
{{- define "ingress-nginx.admissionWebhooks.fullname" -}}
{{- printf "%s-%s" (include "ingress-nginx.fullname" .) .Values.controller.admissionWebhooks.name | trunc 63 | trimSuffix "-" -}}
{{- end -}}

{{/*
Create a default fully qualified admission webhook secret creation job name.
We truncate at 63 chars because some Kubernetes name fields are limited to this (by the DNS naming spec).
*/}}
{{- define "ingress-nginx.admissionWebhooks.createSecretJob.fullname" -}}
{{- printf "%s-%s" (include "ingress-nginx.admissionWebhooks.fullname" .) .Values.controller.admissionWebhooks.createSecretJob.name | trunc 63 | trimSuffix "-" -}}
{{- end -}}

{{/*
Create a default fully qualified admission webhook patch job name.
We truncate at 63 chars because some Kubernetes name fields are limited to this (by the DNS naming spec).
*/}}
{{- define "ingress-nginx.admissionWebhooks.patchWebhookJob.fullname" -}}
{{- printf "%s-%s" (include "ingress-nginx.admissionWebhooks.fullname" .) .Values.controller.admissionWebhooks.patchWebhookJob.name | trunc 63 | trimSuffix "-" -}}
{{- end -}}

{{/*
Create a default fully qualified default backend name.
We truncate at 63 chars because some Kubernetes name fields are limited to this (by the DNS naming spec).
*/}}
{{- define "ingress-nginx.defaultBackend.fullname" -}}
{{- printf "%s-%s" (include "ingress-nginx.fullname" .) .Values.defaultBackend.name | trunc 63 | trimSuffix "-" -}}
{{- end -}}

{{/*
Create the name of the backend service account to use - only used when podsecuritypolicy is also enabled
*/}}
{{- define "ingress-nginx.defaultBackend.serviceAccountName" -}}
{{- if .Values.defaultBackend.serviceAccount.create -}}
    {{ default (printf "%s-backend" (include "ingress-nginx.fullname" .)) .Values.defaultBackend.serviceAccount.name }}
{{- else -}}
    {{ default "default-backend" .Values.defaultBackend.serviceAccount.name }}
{{- end -}}
{{- end -}}

{{/*
Default backend container security context.
*/}}
{{- define "ingress-nginx.defaultBackend.containerSecurityContext" -}}
{{- if .Values.defaultBackend.containerSecurityContext -}}
{{- toYaml .Values.defaultBackend.containerSecurityContext -}}
{{- else -}}
runAsNonRoot: {{ .Values.defaultBackend.image.runAsNonRoot }}
runAsUser: {{ .Values.defaultBackend.image.runAsUser }}
allowPrivilegeEscalation: {{ .Values.defaultBackend.image.allowPrivilegeEscalation }}
{{- if .Values.defaultBackend.image.seccompProfile }}
seccompProfile: {{ toYaml .Values.defaultBackend.image.seccompProfile | nindent 2 }}
{{- end }}
capabilities:
  drop:
  - ALL
readOnlyRootFilesystem: {{ .Values.defaultBackend.image.readOnlyRootFilesystem }}
{{- end -}}
{{- end -}}

{{/*
Return the appropriate apiGroup for PodSecurityPolicy.
*/}}
{{- define "podSecurityPolicy.apiGroup" -}}
{{- if semverCompare ">=1.14-0" .Capabilities.KubeVersion.GitVersion -}}
{{- print "policy" -}}
{{- else -}}
{{- print "extensions" -}}
{{- end -}}
{{- end -}}

{{/*
Check the ingress controller version tag is at most three versions behind the last release
*/}}
{{- define "isControllerTagValid" -}}
{{- if not (semverCompare ">=0.27.0-0" .Values.controller.image.tag) -}}
{{- fail "Controller container image tag should be 0.27.0 or higher" -}}
{{- end -}}
{{- end -}}

{{/*
IngressClass parameters.
*/}}
{{- define "ingressClass.parameters" -}}
  {{- if .Values.controller.ingressClassResource.parameters -}}
          parameters:
{{ toYaml .Values.controller.ingressClassResource.parameters | indent 4}}
  {{ end }}
{{- end -}}

{{/*
Extra modules.
*/}}
{{- define "extraModules" -}}
- name: {{ .name }}
<<<<<<< HEAD
  image: {{ .image }}
  {{- if .distroless | default false }}
  command: ['/init_module']
  {{- else }}
  command: ['sh', '-c', '/usr/local/bin/init_module.sh']
  {{- end }}
  {{- if .containerSecurityContext }}
  securityContext: {{ .containerSecurityContext | toYaml | nindent 4 }}
=======
  {{- with .image }}
  image: {{ if .repository }}{{ .repository }}{{ else }}{{ .registry }}/{{ .image }}{{ end }}:{{ .tag }}{{ if .digest }}@{{ .digest }}{{ end }}
  command:
  {{- if .distroless }}
    - /init_module
  {{- else }}
    - sh
    - -c
    - /usr/local/bin/init_module.sh
  {{- end }}
  {{- end }}
  {{- if .containerSecurityContext }}
  securityContext: {{ toYaml .containerSecurityContext | nindent 4 }}
  {{- end }}
  {{- if .resources }}
  resources: {{ toYaml .resources | nindent 4 }}
>>>>>>> e00b45be
  {{- end }}
  {{- if .resources }}
  resources: {{ .resources | toYaml | nindent 4 }}
  {{- end }}
  volumeMounts:
<<<<<<< HEAD
    - name: {{ toYaml "modules"}}
      mountPath: {{ toYaml "/modules_mount"}}
=======
    - name: modules
      mountPath: /modules_mount
>>>>>>> e00b45be
{{- end -}}<|MERGE_RESOLUTION|>--- conflicted
+++ resolved
@@ -257,16 +257,6 @@
 */}}
 {{- define "extraModules" -}}
 - name: {{ .name }}
-<<<<<<< HEAD
-  image: {{ .image }}
-  {{- if .distroless | default false }}
-  command: ['/init_module']
-  {{- else }}
-  command: ['sh', '-c', '/usr/local/bin/init_module.sh']
-  {{- end }}
-  {{- if .containerSecurityContext }}
-  securityContext: {{ .containerSecurityContext | toYaml | nindent 4 }}
-=======
   {{- with .image }}
   image: {{ if .repository }}{{ .repository }}{{ else }}{{ .registry }}/{{ .image }}{{ end }}:{{ .tag }}{{ if .digest }}@{{ .digest }}{{ end }}
   command:
@@ -283,17 +273,11 @@
   {{- end }}
   {{- if .resources }}
   resources: {{ toYaml .resources | nindent 4 }}
->>>>>>> e00b45be
   {{- end }}
   {{- if .resources }}
   resources: {{ .resources | toYaml | nindent 4 }}
   {{- end }}
   volumeMounts:
-<<<<<<< HEAD
-    - name: {{ toYaml "modules"}}
-      mountPath: {{ toYaml "/modules_mount"}}
-=======
     - name: modules
       mountPath: /modules_mount
->>>>>>> e00b45be
 {{- end -}}