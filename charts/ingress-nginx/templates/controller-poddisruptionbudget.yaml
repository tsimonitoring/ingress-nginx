--- conflicted
+++ resolved
@@ -9,14 +9,10 @@
     {{- toYaml . | nindent 4 }}
     {{- end }}
   name: {{ include "ingress-nginx.controller.fullname" . }}
-<<<<<<< HEAD
   namespace: {{ include "ingress-nginx.namespace" . }}
-=======
-  namespace: {{ .Release.Namespace }}
   {{- if .Values.controller.annotations }}
   annotations: {{ toYaml .Values.controller.annotations | nindent 4 }}
   {{- end }}
->>>>>>> 0055ba3e
 spec:
   selector:
     matchLabels:
