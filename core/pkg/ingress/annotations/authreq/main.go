--- conflicted
+++ resolved
@@ -29,32 +29,20 @@
 
 const (
 	// external URL that provides the authentication
-<<<<<<< HEAD
-	authURL     = "ingress.kubernetes.io/auth-url"
-	authMethod  = "ingress.kubernetes.io/auth-method"
-	authBody    = "ingress.kubernetes.io/auth-send-body"
-	authHeaders = "ingress.kubernetes.io/auth-response-headers"
-=======
 	authURL       = "ingress.kubernetes.io/auth-url"
 	authSigninURL = "ingress.kubernetes.io/auth-signin"
 	authMethod    = "ingress.kubernetes.io/auth-method"
 	authBody      = "ingress.kubernetes.io/auth-send-body"
->>>>>>> 0cb8f59f
+	authHeaders = "ingress.kubernetes.io/auth-response-headers"
 )
 
 // External returns external authentication configuration for an Ingress rule
 type External struct {
-<<<<<<< HEAD
-	URL             string `json:"url"`
-	Method          string `json:"method"`
-	SendBody        bool   `json:"sendBody"`
-	ResponseHeaders []string `json:"responseHeaders"`
-=======
 	URL       string `json:"url"`
 	SigninURL string `json:"signinUrl"`
 	Method    string `json:"method"`
 	SendBody  bool   `json:"sendBody"`
->>>>>>> 0cb8f59f
+	ResponseHeaders []string `json:"responseHeaders"`
 }
 
 var (
@@ -140,16 +128,10 @@
 	sb, _ := parser.GetBoolAnnotation(authBody, ing)
 
 	return &External{
-<<<<<<< HEAD
-		URL:      str,
-		Method:   m,
-		SendBody: sb,
-		ResponseHeaders: h,
-=======
 		URL:       str,
 		SigninURL: signin,
 		Method:    m,
 		SendBody:  sb,
->>>>>>> 0cb8f59f
+		ResponseHeaders: h,
 	}, nil
 }