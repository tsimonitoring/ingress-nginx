--- conflicted
+++ resolved
@@ -319,10 +319,8 @@
 	Name      string             `json:"name"`
 	Namespace string             `json:"namespace"`
 	Protocol  api.Protocol       `json:"protocol"`
-<<<<<<< HEAD
 	// +optional
 	UseProxyProtocol bool `json:"useProxyProtocol"`
-=======
 }
 
 // ControllerPorts describe the ports required to run the Ingress controller
@@ -331,5 +329,4 @@
 	HTTPS  int
 	Status int
 	Health int
->>>>>>> 5fc8c4cf
 }