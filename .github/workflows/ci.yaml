--- conflicted
+++ resolved
@@ -83,11 +83,7 @@
     steps:
       - name: Checkout
         uses: actions/checkout@755da8c3cf115ac066823e79a1e1788f8940201b # v3.2.0
-<<<<<<< HEAD
-
-=======
-      
->>>>>>> 2ea01098
+
       - name: Set up Go
         id: go
         uses: actions/setup-go@6edd4406fa81c3da01a34fa6f6343087c207a568 # v3.5.0
@@ -106,11 +102,7 @@
     steps:
       - name: Checkout
         uses: actions/checkout@755da8c3cf115ac066823e79a1e1788f8940201b # v3.2.0
-<<<<<<< HEAD
-
-=======
-      
->>>>>>> 2ea01098
+
       - name: Set up Go
         id: go
         uses: actions/setup-go@6edd4406fa81c3da01a34fa6f6343087c207a568 # v3.5.0
@@ -129,11 +121,7 @@
     steps:
       - name: Checkout
         uses: actions/checkout@755da8c3cf115ac066823e79a1e1788f8940201b # v3.2.0
-<<<<<<< HEAD
-
-=======
-      
->>>>>>> 2ea01098
+
       - name: Set up Go
         id: go
         uses: actions/setup-go@6edd4406fa81c3da01a34fa6f6343087c207a568 # v3.5.0
@@ -376,11 +364,7 @@
           kind get kubeconfig > $HOME/.kube/kind-config-kind
           make kind-e2e-test
 
-<<<<<<< HEAD
-      - name: Upload e2e junit-reports
-=======
       - name: Uplaod e2e junit-reports
->>>>>>> 2ea01098
         uses: actions/upload-artifact@83fd05a356d7e2593de66fc9913b3002723633cb # v3.1.1
         if: success() || failure()
         with:
